--- conflicted
+++ resolved
@@ -32,11 +32,7 @@
     };
 }
 
-<<<<<<< HEAD
-interface JobPost {
-=======
 interface Company {
->>>>>>> 2c9e848d
     id: string;
     createdAt: string;
     email: string;
