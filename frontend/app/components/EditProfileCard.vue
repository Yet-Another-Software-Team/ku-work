<template>
    <div class="rounded-xl dark:bg-[#001F26] max-h-[90vh] overflow-y-auto p-5 w-full max-w-2xl">
        <div class="w-full flex justify-center mb-10">
            <div class="relative">
                <div
                    class="w-24 h-24 sm:w-28 sm:h-28 rounded-full bg-gray-200 overflow-hidden shadow"
                >
                    <img
                        v-if="avatarPreview"
                        :src="avatarPreview"
                        alt="Avatar"
                        class="w-full h-full object-cover"
                    />
                    <Icon
                        v-else
                        name="ic:baseline-account-circle"
                        class="w-full h-full text-gray-400"
                    />
                </div>
                <button
                    type="button"
                    class="absolute -right-1 bottom-0 translate-y-1 inline-flex items-center justify-center w-9 h-9 rounded-full bg-primary-500 text-white shadow hover:bg- primary-600 ring-4 ring-white/60"
                    aria-label="Change avatar"
                    @click="triggerAvatarPicker"
                >
                    <Icon name="material-symbols:edit-square-outline-rounded" class="w-5 h-5" />
                </button>
                <input
                    ref="avatarInput"
                    type="file"
                    accept="image/jpeg,image/jpg,image/png"
                    class="hidden"
                    @change="onAvatarSelected"
                />
            </div>
        </div>

        <form class="grid grid-cols-1 md:grid-cols-2 gap-4" @submit.prevent="handleSubmit">
            <div class="md:col-span-2">
                <label class="block text-primary-800 dark:text-primary font-semibold mb-1"
                    >Name</label
                >
                <div
                    class="rounded-lg border border- primary-700/50 bg-gray-100 px-4 py-2 text-gray-900 dark:border- primary-700/40 dark:bg-[#013B49] dark:text-white"
                >
                    {{ `${profile.firstName} ${profile.lastName}` }}
                </div>
            </div>

            <div class="col-span-1">
                <label for="dob" class="block text-primary-800 dark:text-primary font-semibold mb-1"
                    >Date of Birth</label
                >
                <UInput
                    id="dob"
                    v-model="form.dob"
                    type="date"
                    icon="i-heroicons-calendar-20-solid"
                    placeholder="Birth date"
                    class="w-full rounded-lg bg-white dark:bg-[#013B49] text-gray-900 dark:text-white"
                />
                <p v-if="errors.dob" class="mt-1 text-sm text-red-500">{{ errors.dob }}</p>
            </div>

            <div class="col-span-1">
                <label
                    for="phone"
                    class="block text-primary-800 dark:text-primary font-semibold mb-1"
                    >Phone</label
                >
                <UInput
                    id="phone"
                    v-model="form.phone"
                    placeholder="Optional: +66919999999"
                    class="w-full rounded-lg bg-white dark:bg-[#013B49] text-gray-900 dark:text-white"
                />
                <p v-if="errors.phone" class="mt-1 text-sm text-red-500">{{ errors.phone }}</p>
            </div>

            <div class="col-span-1">
                <label
                    for="github"
                    class="block text-primary-800 dark:text-primary font-semibold mb-1"
                    >GitHub</label
                >
                <UInput
                    id="github"
                    v-model="form.github"
                    placeholder="Optional: https://github.com/username"
                    class="w-full rounded-lg bg-white dark:bg-[#013B49] text-gray-900 dark:text-white"
                />
                <p v-if="errors.github" class="mt-1 text-sm text-red-500">{{ errors.github }}</p>
            </div>

            <div class="col-span-1">
                <label
                    for="linkedin"
                    class="block text-primary-800 dark:text-primary font-semibold mb-1"
                    >LinkedIn</label
                >
                <UInput
                    id="linkedin"
                    v-model="form.linkedin"
                    placeholder="Optional: https://linkedin.com/in/username"
                    class="w-full rounded-lg bg-white dark:bg-[#013B49] text-gray-900 dark:text-white"
                />
                <p v-if="errors.linkedin" class="mt-1 text-sm text-red-500">
                    {{ errors.linkedin }}
                </p>
            </div>

            <div class="md:col-span-2">
                <label
                    for="aboutMe"
                    class="block text-primary-800 dark:text-primary font-semibold mb-1"
                    >About me</label
                >
                <div class="rounded-lg bg-white dark:bg-[#013B49]">
                    <UTextarea
                        id="aboutMe"
                        v-model="form.aboutMe"
                        placeholder="Optional: Tell us about yourself"
                        :rows="6"
                        class="w-full bg-transparent border-0 focus:outline-none resize-none text-gray-900 dark:text-white"
                    />
                </div>
            </div>

            <div class="md:col-span-2 flex flex-wrap justify-end gap-3 pt-2 w-full">
                <UButton
                    type="button"
                    variant="outline"
                    color="neutral"
                    class="rounded-md px-4"
                    @click="tryDiscard"
                >
                    Discard
                </UButton>
                <UButton type="submit" color="primary" class="rounded-md px-5"> Save </UButton>
            </div>
        </form>

        <UModal
            v-model:open="showDiscardConfirm"
            title="Discard changes?"
            :dismissible="false"
            :ui="{
                title: 'text-xl font-semibold text-primary-800 dark:text-primary',
                overlay: 'fixed inset-0 bg-black/50',
            }"
        >
            <template #body>
                <p class="dark:text-white">This will discard your current inputs. Are you sure?</p>
            </template>
            <template #footer>
                <div class="flex justify-end gap-2">
                    <UButton variant="outline" color="neutral" @click="showDiscardConfirm = false"
                        >Cancel</UButton
                    >
                    <UButton color="primary" @click="confirmDiscard">Discard</UButton>
                </div>
            </template>
        </UModal>
    </div>
</template>

<script setup lang="ts">
import { onBeforeUnmount, reactive, ref, watch } from "vue";
import * as z from "zod";

const { add: addToast } = useToast();

interface StudentProfile {
    name?: string;
    birthDate?: string;
    phone?: string;
    github?: string;
    linkedIn?: string;
    aboutMe?: string;
    photo?: string;
    approvalStatus?: string;
}

interface FormState {
    dob: string;
    phone: string;
    github: string;
    linkedin: string;
    aboutMe: string;
}

type FormKey = keyof FormState;

type SavedPayload = StudentProfile & { _avatarFile?: File | null };

const props = defineProps<{
    profile: {
        photo: string;
        birthDate: string;
        phone: string;
        major: string;
        linkedIn: string;
        github: string;
        aboutMe: string;
        firstName: string;
        lastName: string;
        email: string;
        approvalStatus?: string;
    };
}>();

const emit = defineEmits<{
    (e: "close"): void;
    (e: "saved", payload: SavedPayload): SavedPayload;
}>();

const form = reactive<FormState>({
    dob: "",
    phone: "",
    github: "",
    linkedin: "",
    aboutMe: "",
});

const errors = reactive<Record<FormKey, string>>({
    dob: "",
    phone: "",
    github: "",
    linkedin: "",
    aboutMe: "",
});

const schema = z.object({
    dob: z.string().min(1, "Date of birth is required"),
    phone: z
        .string()
        .optional()
        .refine(
            (value) => !value || /^\+(?:[1-9]\d{0,2}) \d{4,14}$/.test(value),
            "Please enter a valid phone number"
        ),
    github: z
        .string()
        .max(256, "GitHub URL must be 256 characters or less")
        .optional()
        .refine((url) => !url || isHost(url, "github.com"), "Must be a valid GitHub URL"),
    linkedin: z
        .string()
        .max(256, "LinkedIn URL must be 256 characters or less")
        .optional()
        .refine((url) => !url || isHost(url, "linkedin.com"), "Must be a valid LinkedIn URL"),
    aboutMe: z.string().max(16384, `About me must be 16384 characters or less`).optional(),
});

const avatarInput = ref<HTMLInputElement | null>(null);
const avatarPreview = ref<string>("");
const avatarFile = ref<File | null>(null);
const showDiscardConfirm = ref(false);

watch(
    () => props.profile,
    (profile) => resetForm(profile),
    { immediate: true, deep: true }
);

function resetForm(profile: StudentProfile) {
    console.log(profile.birthDate!);
    form.dob = (profile.birthDate ?? new Date(Date.now()).toISOString()).split("T")[0]!;
    form.phone = profile.phone ?? "";
    form.github = profile.github ?? "";
    form.linkedin = profile.linkedIn ?? "";
    form.aboutMe = profile.aboutMe ?? "";

    updateAvatarPreview(profile.photo ?? "");
    avatarFile.value = null;
    clearErrors();
    runAllValidations();
}

function runAllValidations() {
    (Object.keys(form) as FormKey[]).forEach((key) => validateField(key, form[key]));
}

function clearErrors() {
    (Object.keys(errors) as FormKey[]).forEach((key) => (errors[key] = ""));
}

function validateField(field: FormKey, value: string) {
    const result = (schema.shape[field] as z.ZodTypeAny).safeParse(value);
    errors[field] = result.success ? "" : (result.error.issues[0]?.message ?? "Invalid value");
    return result.success;
}

(Object.keys(form) as FormKey[]).forEach((key) => {
    watch(
        () => form[key],
        (value) => validateField(key, value)
    );
});

function triggerAvatarPicker() {
    avatarInput.value?.click();
}

function onAvatarSelected(event: Event) {
    const file = (event.target as HTMLInputElement).files?.[0];
    if (!file) return;
<<<<<<< HEAD
    // Do not preview new picture when profile is rejected
    if (props.profile?.approvalStatus === "rejected") {
        avatarFile.value = file;
=======
    const isGif = file.type === "image/gif" || file.name.toLowerCase().endsWith(".gif");
    if (isGif) {
        addToast({
            title: "Unsupported image",
            description: "GIF images are not supported",
            color: "warning",
        });
        (event.target as HTMLInputElement).value = "";
>>>>>>> 44455ec4
        return;
    }
    updateAvatarPreview(URL.createObjectURL(file));
    avatarFile.value = file;
}

function updateAvatarPreview(source: string) {
    if (avatarPreview.value?.startsWith("blob:")) {
        URL.revokeObjectURL(avatarPreview.value);
    }
    avatarPreview.value = source;
}

function tryDiscard() {
    if (
        form.dob !==
            (props.profile.birthDate ?? new Date(Date.now()).toISOString()).split("T")[0]! ||
        form.github !== props.profile.github ||
        form.phone !== props.profile.phone ||
        form.linkedin !== props.profile.linkedIn ||
        form.aboutMe !== props.profile.aboutMe ||
        avatarFile.value != null
    ) {
        showDiscardConfirm.value = true;
        return;
    }
    confirmDiscard();
}

function confirmDiscard() {
    showDiscardConfirm.value = false;
    resetForm(props.profile);
    addToast({ title: "Changes discarded", description: "Old data reloaded.", color: "success" });
    emit("close");
}

function handleSubmit() {
    const result = schema.safeParse({ ...form });
    if (!result.success) {
        result.error.issues.forEach((issue) => {
            const key = issue.path[0];
            if (typeof key === "string" && key in errors) {
                errors[key as FormKey] = issue.message;
            }
        });
        addToast({
            title: "Form submission failed",
            description: "Please check the highlighted errors and try again.",
            color: "warning",
        });
        return;
    }

    addToast({ title: "Saved", description: "Profile updated successfully.", color: "success" });

    emit("saved", {
        ...props.profile,
        birthDate: result.data.dob,
        phone: result.data.phone ?? "",
        github: result.data.github ?? "",
        linkedIn: result.data.linkedin ?? "",
        aboutMe: result.data.aboutMe ?? "",
        photo: avatarPreview.value || props.profile.photo || "",
        _avatarFile: avatarFile.value,
    });

    emit("close");
}

function isHost(url: string, expectedHost: string) {
    try {
        return new URL(url).hostname.includes(expectedHost);
    } catch {
        return false;
    }
}

onBeforeUnmount(() => {
    if (avatarPreview.value?.startsWith("blob:")) {
        URL.revokeObjectURL(avatarPreview.value);
    }
});
</script><|MERGE_RESOLUTION|>--- conflicted
+++ resolved
@@ -19,7 +19,7 @@
                 </div>
                 <button
                     type="button"
-                    class="absolute -right-1 bottom-0 translate-y-1 inline-flex items-center justify-center w-9 h-9 rounded-full bg-primary-500 text-white shadow hover:bg- primary-600 ring-4 ring-white/60"
+                    class="absolute -right-1 bottom-0 translate-y-1 inline-flex items-center justify-center w-9 h-9 rounded-full bg-primary-500 text-white shadow hover:bg-primary-600 ring-4 ring-white/60"
                     aria-label="Change avatar"
                     @click="triggerAvatarPicker"
                 >
@@ -37,20 +37,16 @@
 
         <form class="grid grid-cols-1 md:grid-cols-2 gap-4" @submit.prevent="handleSubmit">
             <div class="md:col-span-2">
-                <label class="block text-primary-800 dark:text-primary font-semibold mb-1"
-                    >Name</label
-                >
+                <label class="block text-primary-800 dark:text-primary font-semibold mb-1">Name</label>
                 <div
-                    class="rounded-lg border border- primary-700/50 bg-gray-100 px-4 py-2 text-gray-900 dark:border- primary-700/40 dark:bg-[#013B49] dark:text-white"
+                    class="rounded-lg border border-primary-700/50 bg-gray-100 px-4 py-2 text-gray-900 dark:border-primary-700/40 dark:bg-[#013B49] dark:text-white"
                 >
                     {{ `${profile.firstName} ${profile.lastName}` }}
                 </div>
             </div>
 
             <div class="col-span-1">
-                <label for="dob" class="block text-primary-800 dark:text-primary font-semibold mb-1"
-                    >Date of Birth</label
-                >
+                <label for="dob" class="block text-primary-800 dark:text-primary font-semibold mb-1">Date of Birth</label>
                 <UInput
                     id="dob"
                     v-model="form.dob"
@@ -63,11 +59,7 @@
             </div>
 
             <div class="col-span-1">
-                <label
-                    for="phone"
-                    class="block text-primary-800 dark:text-primary font-semibold mb-1"
-                    >Phone</label
-                >
+                <label for="phone" class="block text-primary-800 dark:text-primary font-semibold mb-1">Phone</label>
                 <UInput
                     id="phone"
                     v-model="form.phone"
@@ -78,11 +70,7 @@
             </div>
 
             <div class="col-span-1">
-                <label
-                    for="github"
-                    class="block text-primary-800 dark:text-primary font-semibold mb-1"
-                    >GitHub</label
-                >
+                <label for="github" class="block text-primary-800 dark:text-primary font-semibold mb-1">GitHub</label>
                 <UInput
                     id="github"
                     v-model="form.github"
@@ -93,11 +81,7 @@
             </div>
 
             <div class="col-span-1">
-                <label
-                    for="linkedin"
-                    class="block text-primary-800 dark:text-primary font-semibold mb-1"
-                    >LinkedIn</label
-                >
+                <label for="linkedin" class="block text-primary-800 dark:text-primary font-semibold mb-1">LinkedIn</label>
                 <UInput
                     id="linkedin"
                     v-model="form.linkedin"
@@ -110,11 +94,7 @@
             </div>
 
             <div class="md:col-span-2">
-                <label
-                    for="aboutMe"
-                    class="block text-primary-800 dark:text-primary font-semibold mb-1"
-                    >About me</label
-                >
+                <label for="aboutMe" class="block text-primary-800 dark:text-primary font-semibold mb-1">About me</label>
                 <div class="rounded-lg bg-white dark:bg-[#013B49]">
                     <UTextarea
                         id="aboutMe"
@@ -154,9 +134,7 @@
             </template>
             <template #footer>
                 <div class="flex justify-end gap-2">
-                    <UButton variant="outline" color="neutral" @click="showDiscardConfirm = false"
-                        >Cancel</UButton
-                    >
+                    <UButton variant="outline" color="neutral" @click="showDiscardConfirm = false">Cancel</UButton>
                     <UButton color="primary" @click="confirmDiscard">Discard</UButton>
                 </div>
             </template>
@@ -211,7 +189,7 @@
 
 const emit = defineEmits<{
     (e: "close"): void;
-    (e: "saved", payload: SavedPayload): SavedPayload;
+    (e: "saved", payload: SavedPayload): void;
 }>();
 
 const form = reactive<FormState>({
@@ -305,11 +283,7 @@
 function onAvatarSelected(event: Event) {
     const file = (event.target as HTMLInputElement).files?.[0];
     if (!file) return;
-<<<<<<< HEAD
-    // Do not preview new picture when profile is rejected
-    if (props.profile?.approvalStatus === "rejected") {
-        avatarFile.value = file;
-=======
+    // Restrict GIFs (not supported)
     const isGif = file.type === "image/gif" || file.name.toLowerCase().endsWith(".gif");
     if (isGif) {
         addToast({
@@ -318,11 +292,14 @@
             color: "warning",
         });
         (event.target as HTMLInputElement).value = "";
->>>>>>> 44455ec4
         return;
     }
+    avatarFile.value = file;
+    // Do not preview new picture when profile is rejected
+    if (props.profile?.approvalStatus === "rejected") {
+        return;
+    }
     updateAvatarPreview(URL.createObjectURL(file));
-    avatarFile.value = file;
 }
 
 function updateAvatarPreview(source: string) {
