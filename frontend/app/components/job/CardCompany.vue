--- conflicted
+++ resolved
@@ -17,19 +17,8 @@
                     </span>
                     <span v-else class="text-error-800 dark:text-error font-bold">Closed</span>
                 </div>
-<<<<<<< HEAD
                 <div class="flex gap-x-2 items-center">
                     <UBadge :color="colorPicker()">{{ data.approvalStatus }}</UBadge>
-=======
-                <div class="flex items-end gap-x-2">
-                    <p v-if="props.approvalStatus === 'accepted'" class="text-green-500">
-                        Published
-                    </p>
-                    <p v-else-if="props.approvalStatus === 'pending'" class="text-yellow-500">
-                        Pending
-                    </p>
-                    <p v-else class="text-red-500">Rejected</p>
->>>>>>> be0b444a
                     <UDropdownMenu class="cursor-pointer" :items="menuItems">
                         <Icon
                             name="ic:baseline-more-vert"
@@ -37,14 +26,11 @@
                             class="hover:text-primary transition-colors duration-300"
                         />
                     </UDropdownMenu>
-<<<<<<< HEAD
                     <UModal v-model:open="openJobEditForm">
                         <template #content>
                             <JobEditForm :data="data" @close="handleCloseEditForm" />
                         </template>
                     </UModal>
-=======
->>>>>>> be0b444a
                 </div>
             </div>
             <UTooltip :text="data.position" @click="selectJob">
@@ -67,22 +53,14 @@
                     <Icon name="ic:outline-check-circle" size="18" class="text-primary-700" />
                     <span class="text-neutral-500 dark:text-neutral-400">Accepted</span>
                 </div>
-<<<<<<< HEAD
-                <div>{{ data.pending }}</div>
-=======
-                <div>{{ props.accepted }}</div>
->>>>>>> be0b444a
+                <div>{{ data.accepted }}</div>
             </div>
             <div class="flex justify-between">
                 <div class="flex items-center gap-x-2">
                     <Icon name="ic:outline-access-time" size="18" class="text-warning-700" />
                     <span class="text-neutral-500 dark:text-neutral-400">Pending</span>
                 </div>
-<<<<<<< HEAD
-                <div>{{ data.accepted }}</div>
-=======
-                <div>{{ props.pending }}</div>
->>>>>>> be0b444a
+                <div>{{ data.pending }}</div>
             </div>
             <div class="flex justify-between">
                 <div class="flex items-center gap-x-2">
@@ -111,44 +89,11 @@
     (e: "close"): void;
 }>();
 
-<<<<<<< HEAD
 const openJobEditForm = ref(false);
 
 const props = defineProps<{
     data: JobPost;
 }>();
-=======
-const props = defineProps({
-    jobID: {
-        type: String,
-        required: true,
-    },
-    open: {
-        type: Boolean,
-        required: true,
-    },
-    position: {
-        type: String,
-        required: true,
-    },
-    accepted: {
-        type: Number,
-        required: true,
-    },
-    rejected: {
-        type: Number,
-        required: true,
-    },
-    pending: {
-        type: Number,
-        required: true,
-    },
-    approvalStatus: {
-        type: String,
-        required: true,
-    },
-});
->>>>>>> be0b444a
 
 const menuItems = ref<DropdownMenuItem[]>([
     {
