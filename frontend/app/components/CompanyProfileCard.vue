<template>
    <div class="rounded-lg">
        <!-- Header -->
        <h1 class="text-5xl text-primary-800 dark:text-primary font-bold mb-6">Profile</h1>
        <!-- Banner -->
        <div class="bg-gray-300 h-32 rounded-t-lg relative overflow-hidden">
            <img :src="profile.banner" alt="Banner" />
        </div>

        <!-- Top Section -->
        <div class="flex flex-wrap relative">
            <!-- Profile Image -->
            <div class="w-[12em] mr-5 -mt-20">
                <div v-if="profile.photo" class="w-40 h-40 flex-shrink-0">
                    <img
                        :src="profile.photo"
                        alt="Profile photo"
                        class="w-40 h-40 object-cover rounded-full justify-center items-center m-2"
                    />
                </div>
                <div v-else class="flex items-center justify-center w-40 h-40 flex-shrink-0">
                    <Icon name="ic:baseline-account-circle" class="size-full" />
                </div>
            </div>

            <!-- Info -->
            <div class="text-xl">
                <h2 class="text-2xl font-semibold text-gray-900 dark:text-white">
                    {{ profile.name }}
                </h2>
                <p class="text-gray-600 dark:text-gray-300">
                    {{ profile.address }}
                </p>
            </div>

            <!-- Edit Button -->
            <UButton
                v-if="isOwner"
<<<<<<< HEAD
                variant="outline"
                color="neutral"
                class="px-4 py-2 text-sm hover:cursor-pointer flex items-center mt-4 ml-auto mb-auto"
                @click="openEditModal = true"
=======
                class="px-4 py-2 border border-gray-400 rounded-md text-sm hover:bg-gray-100 dark:hover:bg-gray-700 flex items-center mt-4 ml-auto mb-auto cursor-pointer"
>>>>>>> 1b23c543
            >
                <Icon name="material-symbols:edit-square-outline-rounded" class="size-[1.5em]" />
                Edit Profile
            </UButton>
        </div>

        <!-- Divider -->
        <hr class="my-6 border-gray-300 dark:border-gray-600" />

        <!-- Bottom Section -->
        <div class="flex flex-wrap md:flex-nowrap text-xl">
            <!-- Connections -->
            <div class="w-[12rem] mr-5 mb-5">
                <h3 class="font-semibold text-gray-800 dark:text-white mb-2">Connections</h3>
                <ul class="space-y-2 text-primary-600">
                    <li v-if="profile.website">
                        <a
                            :href="profile.website"
                            target="_blank"
                            class="flex items-center gap-2 hover:underline"
                        >
                            <Icon
                                name="material-symbols:link-rounded"
                                class="size-[2em] text-black dark:text-white"
                            />
                            <span class="w-[10rem] text-sm truncate">{{ profile.website }}</span>
                        </a>
                    </li>
                    <li>
                        <a
                            :href="profile.email"
                            target="_blank"
                            class="flex items-center gap-2 hover:underline"
                        >
                            <Icon
                                name="material-symbols:mail-outline"
                                class="size-[2em] text-black dark:text-white"
                            />
                            <span class="w-[10rem] text-sm truncate">{{ profile.email }}</span>
                        </a>
                    </li>
                </ul>
            </div>

            <!-- About Me -->
            <div class="flex-1">
                <h3 class="font-semibold text-gray-800 dark:text-white mb-2">About us</h3>
                <p class="text-gray-700 dark:text-gray-300 text-sm leading-relaxed">
                    {{ profile.about }}
                </p>
            </div>
        </div>

        <UModal
            v-model:open="openEditModal"
            :ui="{
                container: 'fixed inset-0 z-[100] flex items-center justify-center p-4',
                overlay: 'fixed inset-0 bg-black/50',
                content: 'w-full max-w-6xl',
            }"
        >
            <template #content>
                <EditCompanyProfileCard
                    :profile="data.profile"
                    @close="openEditModal = false"
                    @saved="onSaved"
                />
            </template>
        </UModal>
    </div>
</template>

<script setup lang="ts">
<<<<<<< HEAD
import { ref } from "vue";
import EditCompanyProfileCard from "~/components/EditCompanyProfileCard.vue";
import { mockCompanyData } from "~/data/mockData";
=======
// import { mockCompanyData } from "~/data/mockData";
>>>>>>> 1b23c543

withDefaults(
    defineProps<{
        isOwner?: boolean;
    }>(),
    {
        isOwner: true,
    }
);

const profile = ref({
    photo: "",
    banner: "",
    email: "",
    website: "",
    about: "",
    address: "",
    name: "",
});

// const email = "john.doe@ku.th";

<<<<<<< HEAD
const openEditModal = ref(false);

function onSaved(updated: typeof data.profile) {
    Object.assign(data.profile, updated);
    openEditModal.value = false;
}

// const api = useApi();
=======
const config = useRuntimeConfig();
const api = useApi();
>>>>>>> 1b23c543

onMounted(async () => {
    try {
        const response = await api.get("/company");
        if (response.status === 200) {
            console.log("Successfully fetched company profile:", response.data);
            response.data.banner = `${config.public.apiBaseUrl}/files/${response.data.bannerId}`;
            response.data.photo = `${config.public.apiBaseUrl}/files/${response.data.photoId}`;
            profile.value = response.data;
        } else {
            console.error("Failed to fetch company profile:", response.message);
        }
    } catch (error) {
        console.error("Error fetching company profile:", error);
    }
});
</script><|MERGE_RESOLUTION|>--- conflicted
+++ resolved
@@ -36,14 +36,10 @@
             <!-- Edit Button -->
             <UButton
                 v-if="isOwner"
-<<<<<<< HEAD
                 variant="outline"
                 color="neutral"
                 class="px-4 py-2 text-sm hover:cursor-pointer flex items-center mt-4 ml-auto mb-auto"
                 @click="openEditModal = true"
-=======
-                class="px-4 py-2 border border-gray-400 rounded-md text-sm hover:bg-gray-100 dark:hover:bg-gray-700 flex items-center mt-4 ml-auto mb-auto cursor-pointer"
->>>>>>> 1b23c543
             >
                 <Icon name="material-symbols:edit-square-outline-rounded" class="size-[1.5em]" />
                 Edit Profile
@@ -117,13 +113,9 @@
 </template>
 
 <script setup lang="ts">
-<<<<<<< HEAD
 import { ref } from "vue";
 import EditCompanyProfileCard from "~/components/EditCompanyProfileCard.vue";
 import { mockCompanyData } from "~/data/mockData";
-=======
-// import { mockCompanyData } from "~/data/mockData";
->>>>>>> 1b23c543
 
 withDefaults(
     defineProps<{
@@ -146,7 +138,6 @@
 
 // const email = "john.doe@ku.th";
 
-<<<<<<< HEAD
 const openEditModal = ref(false);
 
 function onSaved(updated: typeof data.profile) {
@@ -155,10 +146,6 @@
 }
 
 // const api = useApi();
-=======
-const config = useRuntimeConfig();
-const api = useApi();
->>>>>>> 1b23c543
 
 onMounted(async () => {
     try {
