--- conflicted
+++ resolved
@@ -149,11 +149,7 @@
     phone: "",
 });
 
-<<<<<<< HEAD
 const openEditModal = ref(false);
-=======
-const config = useRuntimeConfig();
->>>>>>> fae4b0f1
 const api = useApi();
 const config = useRuntimeConfig();
 const toast = useToast();
@@ -186,7 +182,7 @@
     if (updated._bannerFile) formData.append("banner", updated._bannerFile!);
     Object.assign(profile, updated);
     try {
-        await api.patch("/company", formData, {
+        await api.patch("/me", formData, {
             headers: {
                 "Content-Type": "multipart/form-data",
             },
