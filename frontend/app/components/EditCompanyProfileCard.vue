--- conflicted
+++ resolved
@@ -205,10 +205,7 @@
         :dismissible="false"
         :ui="{
             title: 'text-xl font-semibold text-primary-800 dark:text-primary',
-<<<<<<< HEAD
-=======
-
->>>>>>> 95adabd0
+
             overlay: 'fixed inset-0 bg-black/50',
         }"
     >
