<template>
    <div>
        <!-- Selector -->
        <section class="h-[3em] overflow-hidden border-b-1 my-5">
            <div v-if="isLoading">
                <USkeleton class="h-[6em] w-[28em] left-0 top-0" />
            </div>
            <div v-else class="flex flex-row gap-2 h-[6em] w-[28em] left-0 top-0">
                <div
                    class="hover:cursor-pointer transition-all duration-150 text-center"
                    :class="setTailwindClasses(false)"
                    @click="selectStudent"
                >
                    <p class="font-bold px-5 py-1 text-2xl">Students</p>
                </div>
                <div
                    class="hover:cursor-pointer transition-all duration-150 text-center"
                    :class="setTailwindClasses(true)"
                    @click="selectCompany"
                >
                    <p class="font-bold px-5 py-1 text-2xl">Company</p>
                </div>
            </div>
        </section>
        <!-- Total requests and sort -->
        <section>
<<<<<<< HEAD
            <div class="flex justify-between items-center">
                <h1 class="text-2xl font-semibold mb-2">
                    {{ isCompany ? `${companyRequests.length} Posts` : `${totalRequests} Applicants` }}
                </h1>
                <div class="flex gap-5 items-center">
=======
            <div v-if="isLoading">
                <USkeleton class="h-[3em] w-full left-0 top-0 mb-5" />
            </div>
            <div v-else class="flex justify-between">
                <h1 class="text-2xl font-semibold mb-2">{{ totalRequests }} Applicants</h1>
                <div class="flex gap-5">
                    <!-- TODO: Implement sorting -->
>>>>>>> f83bb2c3
                    <h1 class="text-2xl font-semibold mb-2">Sort by:</h1>
                    <USelectMenu
                        v-model="selectSortOption"
                        value-key="id"
                        :items="sortOptions"
                        placement="bottom-end"
                        class="w-[10em]"
                        @change="fetchStudents"
                    />
                </div>
            </div>
            <hr class="w-full my-5" />
        </section>
        <!-- Request list -->
        <section class="flex flex-wrap w-full h-full place-content-start gap-5">
            <!-- User acc req -->
            <template v-if="!isCompany && studentData">
                <StudentRequestDashboardComponent
                    v-for="(data, index) in studentData"
                    :key="index"
                    :request-id="data.id"
                    :data="data"
                    @student-approval-status="selectStudent"
                />
            </template>
            <!-- Company acc req -->
            <template v-else>
                <template v-if="companyRequests.length">
                    <RequestedCompanyProfileCard
                        v-for="job in companyRequests"
                        :key="job.id"
                        :data="job"
                        @resolved="onCompanyRequestResolved"
                    />
                </template>
                <template v-else>
                    <h1 class="h-full justify-center items-center">No pending company posts</h1>
                </template>
            </template>
        </section>
    </div>
</template>

<script setup lang="ts">
<<<<<<< HEAD
import { mockUserData, multipleMockUserData } from "~/data/mockData";
import type { JobPost } from "~/data/mockData";
import RequestedCompanyProfileCard from "~/components/RequestedCompanyProfileCard.vue";
import { useApi } from "~/composables/useApi";
=======
import type { Profile } from "~/data/mockData";
>>>>>>> f83bb2c3

definePageMeta({
    layout: "admin",
});

const isLoading = ref(true);

const totalRequests = ref(0);
const isCompany = ref(false);
const companyRequests = ref<JobPost[]>([]);
const loggedOnce = ref(false);
const { get, showErrorToast } = useApi();

const api = useApi();
const studentData = ref<Profile>();

const sortOptions = ref([
    { label: "Latest", id: "latest" },
    { label: "Oldest", id: "oldest" },
    { label: "Name A-Z", id: "name_az" },
    { label: "Name Z-A", id: "name_za" },
]);

const selectSortOption = ref("latest");

const fetchStudents = async () => {
    isLoading.value = true;

    try {
        await selectStudent();
    } catch (error) {
        console.error("Error fetching student data:", error);
    } finally {
        isLoading.value = false;
    }
};

onMounted(fetchStudents);

function setTailwindClasses(activeCondition: boolean) {
    if (isCompany.value == activeCondition) {
        return "bg-primary-200 flex flex-col border-1 rounded-3xl w-1/2 text-primary-800 hover:bg-primary-300";
    } else {
        return "bg-gray-200 flex flex-col border-1 rounded-3xl w-1/2 text-gray-500 hover:bg-gray-300";
    }
}

function selectCompany() {
    isCompany.value = true;
<<<<<<< HEAD
    fetchPendingCompanyPosts();
=======
    totalRequests.value = 0;
>>>>>>> f83bb2c3
}

const studentOffset = ref(0);
const studentLimit = ref(10);

async function selectStudent() {
    isCompany.value = false;
    try {
        const response = await api.get("/students", {
            params: {
                limit: studentLimit.value,
                offset: studentOffset.value,
                approvalStatus: "pending",
                sortBy: selectSortOption.value,
            },
            withCredentials: true,
        });
        studentData.value = response.data as Profile;
        totalRequests.value = response.data.length;
    } catch (error) {
        console.error("Error fetching student data:", error);
    }
}

async function fetchPendingCompanyPosts() {
    try {
        const res = await get<{ jobs: JobPost[] }>("/jobs", {
            params: { approvalStatus: "pending", limit: 64 },
        });
        if (!loggedOnce.value) {
            // One-time log to help verify payload during troubleshooting
            console.log("[Admin Dashboard] Pending jobs response:", res.data);
            loggedOnce.value = true;
        }
        companyRequests.value = (res.data as any)?.jobs ?? [];
    } catch (e: any) {
        showErrorToast(e, "Failed to load company posts");
    }
}

function onCompanyRequestResolved(jobId: number) {
    companyRequests.value = companyRequests.value.filter((j) => j.id !== jobId);
}
</script><|MERGE_RESOLUTION|>--- conflicted
+++ resolved
@@ -24,13 +24,6 @@
         </section>
         <!-- Total requests and sort -->
         <section>
-<<<<<<< HEAD
-            <div class="flex justify-between items-center">
-                <h1 class="text-2xl font-semibold mb-2">
-                    {{ isCompany ? `${companyRequests.length} Posts` : `${totalRequests} Applicants` }}
-                </h1>
-                <div class="flex gap-5 items-center">
-=======
             <div v-if="isLoading">
                 <USkeleton class="h-[3em] w-full left-0 top-0 mb-5" />
             </div>
@@ -38,7 +31,6 @@
                 <h1 class="text-2xl font-semibold mb-2">{{ totalRequests }} Applicants</h1>
                 <div class="flex gap-5">
                     <!-- TODO: Implement sorting -->
->>>>>>> f83bb2c3
                     <h1 class="text-2xl font-semibold mb-2">Sort by:</h1>
                     <USelectMenu
                         v-model="selectSortOption"
@@ -83,14 +75,7 @@
 </template>
 
 <script setup lang="ts">
-<<<<<<< HEAD
-import { mockUserData, multipleMockUserData } from "~/data/mockData";
-import type { JobPost } from "~/data/mockData";
-import RequestedCompanyProfileCard from "~/components/RequestedCompanyProfileCard.vue";
-import { useApi } from "~/composables/useApi";
-=======
 import type { Profile } from "~/data/mockData";
->>>>>>> f83bb2c3
 
 definePageMeta({
     layout: "admin",
@@ -100,9 +85,6 @@
 
 const totalRequests = ref(0);
 const isCompany = ref(false);
-const companyRequests = ref<JobPost[]>([]);
-const loggedOnce = ref(false);
-const { get, showErrorToast } = useApi();
 
 const api = useApi();
 const studentData = ref<Profile>();
@@ -140,11 +122,7 @@
 
 function selectCompany() {
     isCompany.value = true;
-<<<<<<< HEAD
-    fetchPendingCompanyPosts();
-=======
     totalRequests.value = 0;
->>>>>>> f83bb2c3
 }
 
 const studentOffset = ref(0);
