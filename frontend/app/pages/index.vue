<template>
<<<<<<< HEAD

  <div class="main-container px-[12vw] h-fit">
    <div class="h-[8em] pt-2">
      <Icon name="meteocons:umbrella-wind-alt" class="size-[8em] text-white" />
    </div>
    <div class="w-full flex flex-col md:flex-row justify-center items-center gap-[5em] pb-5">
      <div class="text-white">
        <h1 class="text-5xl font-bold">Here in <span class="text-primary">KU-Work</span>,</h1>
        <h2 class="text-3xl font-semibold mt-3">Great job awaits for you</h2>
        <p class="text-base font-light mt-5 hidden lg:block">A platform connecting KU's SKE/CPE students with<br>companies, offering direct access to relevant tech-<br>jobs and internships.</p>
      </div>
      <LoginCard/>
=======
    <div>
        <h1 class="text-3xl font-bold w-full text-center">
            Welcome to KU-Work
        </h1>
        <p class="text-lg w-full text-center">
            This is the homepage of KU-Work.
        </p>

        <div v-if="!login">
            <LoginCard @login-success="handleLoginSuccess" />
            <RegisterCard @login-success="handleLoginSuccess" />
            <GoogleOauthButton @login-success="handleLoginSuccess" />
        </div>
        <div v-else>
            <h2>Welcome back!</h2>
            <p>You are logged in.</p>
            <p v-if="isAdmin">You are an admin.</p>
            <LogoutButton @logout="handleLogoutSuccess" />
        </div>
>>>>>>> 56ea0ce5
    </div>
  </div>
</template>

<script setup>
<<<<<<< HEAD
</script>

<style>
.main-container {
  position: relative;
}

.main-container::before {
  content: "";
  position: fixed;
  top: 0;
  left: 0;
  width: 100%;
  height: 100%;
  background-image: url('/images/background.png');
  background-size: cover;
  background-position: center;
  z-index: -1;
=======
const login = ref(false);
const isAdmin = ref(false);
const isRefreshing = ref(false);
const config = useRuntimeConfig();

onMounted(() => {
    // Try to refresh the token
    refreshToken();
});

const refreshToken = async () => {
    if (isRefreshing.value) return;
    isRefreshing.value = true;
    try {
        const response = await $fetch("/refresh", {
            method: "POST",
            baseURL: config.public.apiBaseUrl,
            credentials: "include",
        });

        localStorage.setItem("jwt_token", response.token);
        login.value = true;

        const _ = await $fetch("/admin", {
            baseURL: config.public.apiBaseUrl,
            headers: {
                Authorization: `Bearer ${localStorage.getItem("jwt_token")}`,
            },
            credentials: "include",
        });
        isAdmin.value = true;
    } catch (error) {
        isAdmin.value = false;
        console.error(error);
    } finally {
        isRefreshing.value = false;
    }
};

function handleLoginSuccess() {
    login.value = true;
}

function handleLogoutSuccess() {
    login.value = false;
>>>>>>> 56ea0ce5
}
</script><|MERGE_RESOLUTION|>--- conflicted
+++ resolved
@@ -1,5 +1,4 @@
 <template>
-<<<<<<< HEAD
 
   <div class="main-container px-[12vw] h-fit">
     <div class="h-[8em] pt-2">
@@ -12,33 +11,11 @@
         <p class="text-base font-light mt-5 hidden lg:block">A platform connecting KU's SKE/CPE students with<br>companies, offering direct access to relevant tech-<br>jobs and internships.</p>
       </div>
       <LoginCard/>
-=======
-    <div>
-        <h1 class="text-3xl font-bold w-full text-center">
-            Welcome to KU-Work
-        </h1>
-        <p class="text-lg w-full text-center">
-            This is the homepage of KU-Work.
-        </p>
-
-        <div v-if="!login">
-            <LoginCard @login-success="handleLoginSuccess" />
-            <RegisterCard @login-success="handleLoginSuccess" />
-            <GoogleOauthButton @login-success="handleLoginSuccess" />
-        </div>
-        <div v-else>
-            <h2>Welcome back!</h2>
-            <p>You are logged in.</p>
-            <p v-if="isAdmin">You are an admin.</p>
-            <LogoutButton @logout="handleLogoutSuccess" />
-        </div>
->>>>>>> 56ea0ce5
     </div>
   </div>
 </template>
 
 <script setup>
-<<<<<<< HEAD
 </script>
 
 <style>
@@ -57,52 +34,5 @@
   background-size: cover;
   background-position: center;
   z-index: -1;
-=======
-const login = ref(false);
-const isAdmin = ref(false);
-const isRefreshing = ref(false);
-const config = useRuntimeConfig();
-
-onMounted(() => {
-    // Try to refresh the token
-    refreshToken();
-});
-
-const refreshToken = async () => {
-    if (isRefreshing.value) return;
-    isRefreshing.value = true;
-    try {
-        const response = await $fetch("/refresh", {
-            method: "POST",
-            baseURL: config.public.apiBaseUrl,
-            credentials: "include",
-        });
-
-        localStorage.setItem("jwt_token", response.token);
-        login.value = true;
-
-        const _ = await $fetch("/admin", {
-            baseURL: config.public.apiBaseUrl,
-            headers: {
-                Authorization: `Bearer ${localStorage.getItem("jwt_token")}`,
-            },
-            credentials: "include",
-        });
-        isAdmin.value = true;
-    } catch (error) {
-        isAdmin.value = false;
-        console.error(error);
-    } finally {
-        isRefreshing.value = false;
-    }
-};
-
-function handleLoginSuccess() {
-    login.value = true;
 }
-
-function handleLogoutSuccess() {
-    login.value = false;
->>>>>>> 56ea0ce5
-}
-</script>+</style>