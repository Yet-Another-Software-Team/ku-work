<template>
    <div class="pt-5 pb-2">
        <!-- Company Dashboard -->
        <div v-if="userRole === 'company'">
            <h1 class="text-5xl text-primary-800 dark:text-primary font-bold mb-5">
                Company Dashboard
            </h1>
            <div class="flex flex-wrap gap-10">
                <div v-if="data.length === 0">
                    <p class="text-center text-neutral-300 dark:text-neutral-400 text-xl">
                        No jobs posted yet.
                    </p>
                </div>
                <JobCardCompany
                    v-for="job in data"
                    v-else
                    :key="job.id"
                    class="h-[18em] w-full lg:w-[25em] drop-shadow-md"
                    :job-i-d="job.id.toString()"
                    :open="job.open"
                    :position="job.position"
                    :accepted="job.accepted"
                    :rejected="job.rejected"
                    :pending="job.pending"
                    @update:open="(value: boolean) => updateJobOpen(job.id, value)"
                />
            </div>
            <div class="bg-primary p-2 rounded-full size-[4em] fixed bottom-5 right-[6vw]">
                <UModal v-model:open="openJobPostForm">
                    <Icon
                        name="ic:baseline-plus"
                        size="4em"
                        mode="svg"
                        class="absolute top-0 bottom-0 left-0 right-0 text-white cursor-pointer"
                        @click="openJobPostForm = true"
                    />
                    <template #content>
                        <JobPostForm @close="handleJobFormClose" />
                    </template>
                </UModal>
            </div>
        </div>

        <!-- Student Dashboard -->
        <div v-else-if="userRole === 'student'">
            <h1 class="text-5xl text-primary-800 dark:text-primary font-bold mb-5">
                Student Dashboard
            </h1>
            <div class="text-center py-8">
                <p class="text-gray-500 text-lg">
                    Student dashboard functionality not yet implemented.
                </p>
                <p class="text-gray-400 text-sm mt-2">
                    This feature will be available in a future update.
                </p>
            </div>
        </div>

        <!-- Access Denied -->
        <div v-else class="text-center py-8">
            <h2 class="text-2xl font-semibold text-gray-600 dark:text-gray-400">Access Denied</h2>
            <p class="text-gray-500 mt-2">You don't have permission to view this dashboard.</p>
        </div>
    </div>
</template>

<script setup lang="ts">
const userRole = ref<string>("viewer");

definePageMeta({
    layout: "viewer",
    middleware: "auth",
});

const openJobPostForm = ref(false);

<<<<<<< HEAD
// Mock data for component testing
let data = [
    {
        id: 1,
        position: "Software Quality Assurance Engineer",
        accepted: 10,
        rejected: 5,
        pending: 3,
        open: true,
    },
    {
        id: 2,
        position: "Software Engineer",
        accepted: 15,
        rejected: 7,
        pending: 2,
        open: false,
    },
    {
        id: 3,
        position: "Product Manager",
        accepted: 8,
        rejected: 4,
        pending: 1,
        open: true,
    },
    {
        id: 4,
        position: "Data Scientist",
        accepted: 12,
        rejected: 6,
        pending: 4,
        open: true,
    },
    {
        id: 5,
        position: "Security Personnel",
        accepted: 2,
        rejected: 199238,
        pending: 0,
        open: false,
    },
];
=======
type Job = {
    id: number;
    position: string;
    accepted: number;
    rejected: number;
    pending: number;
    open: boolean;
};

const data = ref<Job[]>([]);
>>>>>>> 7eebb398

const api = useApi();
const { add: addToast } = useToast();

const fetchJobs = async () => {
    // Only fetch jobs for companies
    if (userRole.value !== "company") return;

    try {
        const response = await api.get("/job", {
            params: {
                companyId: "self",
            },
        });
        console.log("Fetched jobs:", response.data);
        data.value = response.data.jobs || [];
    } catch (error) {
        const apiError = error as { message?: string };
        console.error("Failed to fetch jobs:", apiError.message || "Unknown error");
        addToast({
            title: "Error",
            description: "Failed to fetch jobs. Please refresh the page.",
            color: "error",
        });
    }
};

onMounted(() => {
    if (import.meta.client) {
        userRole.value = localStorage.getItem("role") || "viewer";
    }
    fetchJobs();
});

const updateJobOpen = (id: number, value: boolean) => {
    const job = data.value.find((job) => job.id === id);
    if (!job) return;
    const oldValue = job.open;
    job.open = value;
    api.patch(
        "/job",
        {
            id: job.id,
            open: value,
        },
        {
            withCredentials: true,
        }
    )
        .then((x) => {
            if (x.status !== 200) Promise.reject(x);
        })
        .catch((_) => (job.open = oldValue));
};

const handleJobFormClose = () => {
    openJobPostForm.value = false;
    // Refresh jobs list after posting (only for companies)
    if (userRole.value === "company") {
        fetchJobs();
    }
};
</script><|MERGE_RESOLUTION|>--- conflicted
+++ resolved
@@ -74,51 +74,6 @@
 
 const openJobPostForm = ref(false);
 
-<<<<<<< HEAD
-// Mock data for component testing
-let data = [
-    {
-        id: 1,
-        position: "Software Quality Assurance Engineer",
-        accepted: 10,
-        rejected: 5,
-        pending: 3,
-        open: true,
-    },
-    {
-        id: 2,
-        position: "Software Engineer",
-        accepted: 15,
-        rejected: 7,
-        pending: 2,
-        open: false,
-    },
-    {
-        id: 3,
-        position: "Product Manager",
-        accepted: 8,
-        rejected: 4,
-        pending: 1,
-        open: true,
-    },
-    {
-        id: 4,
-        position: "Data Scientist",
-        accepted: 12,
-        rejected: 6,
-        pending: 4,
-        open: true,
-    },
-    {
-        id: 5,
-        position: "Security Personnel",
-        accepted: 2,
-        rejected: 199238,
-        pending: 0,
-        open: false,
-    },
-];
-=======
 type Job = {
     id: number;
     position: string;
@@ -129,7 +84,6 @@
 };
 
 const data = ref<Job[]>([]);
->>>>>>> 7eebb398
 
 const api = useApi();
 const { add: addToast } = useToast();
