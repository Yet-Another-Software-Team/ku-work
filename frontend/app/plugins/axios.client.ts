/* eslint-disable @typescript-eslint/no-explicit-any */
import axios, { type AxiosInstance, type AxiosError, type InternalAxiosRequestConfig } from "axios";

interface ApiError extends AxiosError {
    status?: number;
}

declare module "#app" {
    interface NuxtApp {
        $axios: AxiosInstance;
    }
}

declare module "vue" {
    interface ComponentCustomProperties {
        $axios: AxiosInstance;
    }
}

// Extend axios config to include metadata
declare module "axios" {
    export interface InternalAxiosRequestConfig {
        metadata?: {
            requestId: string;
        };
    }
}

<<<<<<< HEAD
export default defineNuxtPlugin({
    name: "axios-client",
    setup: () => {
        const config = useRuntimeConfig();
        const toast = useToast();
        const { startRequest, endRequest, forceComplete } = useApiLoading();

        // Create axios instance
        const axiosInstance: AxiosInstance = axios.create({
            baseURL: config.public.apiBaseUrl,
            timeout: 10000,
            headers: {
                "Content-Type": "application/json",
            },
        });

        // Flag to prevent multiple refresh attempts
        let isRefreshing = false;
        let failedQueue: Array<{
            resolve: (token: string) => void;
            reject: (error: any) => void;
        }> = [];

        const processQueue = (error: any, token: string | null = null) => {
            failedQueue.forEach(({ resolve, reject }) => {
                if (error) {
                    reject(error);
                } else {
                    resolve(token!);
                }
            });
=======
export default defineNuxtPlugin(() => {
    const config = useRuntimeConfig();
    const toast = useToast();
    const { startRequest, endRequest, forceComplete } = useApiLoading();

    // Create axios instance
    const axiosInstance: AxiosInstance = axios.create({
        baseURL: config.public.apiBaseUrl,
        timeout: 10000,
        headers: {
            "Content-Type": "application/json",
        },
        withCredentials: true,
    });

    // Flag to prevent multiple refresh attempts
    let isRefreshing = false;
    let failedQueue: Array<{
        resolve: (token: string) => void;
        reject: (error: any) => void;
    }> = [];

    const processQueue = (error: any, token: string | null = null) => {
        failedQueue.forEach(({ resolve, reject }) => {
            if (error) {
                reject(error);
            } else {
                resolve(token!);
            }
        });
        failedQueue = [];
    };
>>>>>>> 4245d9fa

            failedQueue = [];
        };

        // Request interceptor to add auth token and start loading
        axiosInstance.interceptors.request.use(
            (config) => {
                const token = import.meta.client ? localStorage.getItem("token") : null;
                if (token) {
                    config.headers.Authorization = `Bearer ${token}`;
                }

<<<<<<< HEAD
                // Start tracking this request for loading state
                const requestId = startRequest(config.url || "", config.method || "GET");
                config.metadata = { requestId };

                return config;
            },
            (error) => {
                // End loading on request error
                if (error.config?.metadata?.requestId) {
                    endRequest(error.config.metadata.requestId);
                }
                return Promise.reject(error);
            }
        );

        // Response interceptor to handle token refresh and end loading
        axiosInstance.interceptors.response.use(
            (response) => {
                // End loading on successful response
                if (response.config?.metadata?.requestId) {
                    endRequest(response.config.metadata.requestId);
                }
                return response;
            },
            async (error: ApiError) => {
                // End loading on error (will be restarted if request is retried)
                if (error.config?.metadata?.requestId) {
                    endRequest(error.config.metadata.requestId);
=======
            return config;
        },
        (error) => {
            if (error.config?.metadata?.requestId) {
                endRequest(error.config.metadata.requestId);
            }
            return Promise.reject(error);
        }
    );

    // Response interceptor to handle token refresh and end loading
    axiosInstance.interceptors.response.use(
        (response) => {
            if (response.config?.metadata?.requestId) {
                endRequest(response.config.metadata.requestId);
            }
            return response;
        },
        async (error: ApiError) => {
            const originalRequest = error.config as InternalAxiosRequestConfig & {
                _retry?: boolean;
            };

            if (originalRequest?.metadata?.requestId) {
                endRequest(originalRequest.metadata.requestId);
            }

            if (error.response?.status === 401 && originalRequest && !originalRequest._retry) {
                if (isRefreshing) {
                    return new Promise((resolve, reject) => {
                        failedQueue.push({ resolve, reject });
                    })
                        .then((token) => {
                            originalRequest.headers.Authorization = `Bearer ${token}`;
                            return axiosInstance(originalRequest);
                        })
                        .catch((err) => {
                            return Promise.reject(err);
                        });
>>>>>>> 4245d9fa
                }
                const originalRequest = error.config as InternalAxiosRequestConfig & {
                    _retry?: boolean;
                    metadata?: { requestId: string };
                };

                if (
                    (error.response?.status === 401 || error.response?.status === 403) &&
                    originalRequest &&
                    !originalRequest._retry
                ) {
                    if (isRefreshing) {
                        // If already refreshing, queue this request
                        return new Promise((resolve, reject) => {
                            failedQueue.push({ resolve, reject });
                        })
                            .then((token) => {
                                if (originalRequest) {
                                    originalRequest.headers.Authorization = `Bearer ${token}`;
                                    return axiosInstance(originalRequest);
                                }
                            })
                            .catch((err) => Promise.reject(err));
                    }

                    originalRequest._retry = true;
                    isRefreshing = true;

                    try {
                        // Start a new request for the refresh operation
                        const refreshRequestId = startRequest("/auth/refresh", "POST");
                        // Try to refresh the token
                        const response = await axios.post(
                            `${config.public.apiBaseUrl}/auth/refresh`,
                            {},
                            {
                                withCredentials: true,
                                headers: {
                                    "Content-Type": "application/json",
                                },
                            }
                        );

                        const newToken = response.data.token;

                        // End the refresh request
                        endRequest(refreshRequestId);

                        if (import.meta.client) {
                            localStorage.setItem("token", newToken);
                            if (response.data.userId) {
                                localStorage.setItem("userId", response.data.userId);
                            }
                            if (response.data.username) {
                                localStorage.setItem("username", response.data.username);
                            }
                            if (response.data.role) {
                                localStorage.setItem("role", response.data.role);
                            }
                        }

                        // Update the authorization header for the original request
                        if (originalRequest) {
                            originalRequest.headers.Authorization = `Bearer ${newToken}`;
                            // Create new request ID for retry
                            const retryRequestId = startRequest(
                                originalRequest.url || "",
                                originalRequest.method || "GET"
                            );
                            originalRequest.metadata = { requestId: retryRequestId };
                        }

<<<<<<< HEAD
                        processQueue(null, newToken);
                        isRefreshing = false;

                        // Retry the original request with new token
                        return axiosInstance(originalRequest);
                    } catch (refreshError) {
                        // Refresh failed, redirect to login
                        processQueue(refreshError, null);
                        isRefreshing = false;

                        // Force complete all loading states
                        forceComplete();

                        if (import.meta.client) {
                            localStorage.removeItem("token");
                            localStorage.removeItem("username");
                            localStorage.removeItem("role");
=======
                    axiosInstance.defaults.headers.common["Authorization"] = `Bearer ${newToken}`;
                    originalRequest.headers.Authorization = `Bearer ${newToken}`;

                    processQueue(null, newToken);

                    return axiosInstance(originalRequest);
                } catch (refreshError: any) {
                    processQueue(refreshError, null);
                    forceComplete();
>>>>>>> 4245d9fa

                            toast.add({
                                title: "Session Expired",
                                description: "Please log in again",
                                color: "error",
                            });

<<<<<<< HEAD
                            await navigateTo("/", { replace: true });
                        }

                        return Promise.reject(refreshError);
                    }
=======
                        toast.add({
                            title: "Session Expired",
                            description: "Please log in again.",
                            color: "error",
                        });

                        // Use timeout to allow toast to be seen
                        setTimeout(() => {
                            window.location.href = "/";
                        }, 500);
                    }
                    return Promise.reject(refreshError);
                } finally {
                    isRefreshing = false;
>>>>>>> 4245d9fa
                }

                return Promise.reject(error);
            }
        );

        return {
            provide: {
                axios: axiosInstance,
            },
        };
    },
});<|MERGE_RESOLUTION|>--- conflicted
+++ resolved
@@ -26,43 +26,12 @@
     }
 }
 
-<<<<<<< HEAD
 export default defineNuxtPlugin({
     name: "axios-client",
     setup: () => {
         const config = useRuntimeConfig();
         const toast = useToast();
         const { startRequest, endRequest, forceComplete } = useApiLoading();
-
-        // Create axios instance
-        const axiosInstance: AxiosInstance = axios.create({
-            baseURL: config.public.apiBaseUrl,
-            timeout: 10000,
-            headers: {
-                "Content-Type": "application/json",
-            },
-        });
-
-        // Flag to prevent multiple refresh attempts
-        let isRefreshing = false;
-        let failedQueue: Array<{
-            resolve: (token: string) => void;
-            reject: (error: any) => void;
-        }> = [];
-
-        const processQueue = (error: any, token: string | null = null) => {
-            failedQueue.forEach(({ resolve, reject }) => {
-                if (error) {
-                    reject(error);
-                } else {
-                    resolve(token!);
-                }
-            });
-=======
-export default defineNuxtPlugin(() => {
-    const config = useRuntimeConfig();
-    const toast = useToast();
-    const { startRequest, endRequest, forceComplete } = useApiLoading();
 
     // Create axios instance
     const axiosInstance: AxiosInstance = axios.create({
@@ -74,12 +43,12 @@
         withCredentials: true,
     });
 
-    // Flag to prevent multiple refresh attempts
-    let isRefreshing = false;
-    let failedQueue: Array<{
-        resolve: (token: string) => void;
-        reject: (error: any) => void;
-    }> = [];
+        // Flag to prevent multiple refresh attempts
+        let isRefreshing = false;
+        let failedQueue: Array<{
+            resolve: (token: string) => void;
+            reject: (error: any) => void;
+        }> = [];
 
     const processQueue = (error: any, token: string | null = null) => {
         failedQueue.forEach(({ resolve, reject }) => {
@@ -91,10 +60,6 @@
         });
         failedQueue = [];
     };
->>>>>>> 4245d9fa
-
-            failedQueue = [];
-        };
 
         // Request interceptor to add auth token and start loading
         axiosInstance.interceptors.request.use(
@@ -104,36 +69,10 @@
                     config.headers.Authorization = `Bearer ${token}`;
                 }
 
-<<<<<<< HEAD
                 // Start tracking this request for loading state
                 const requestId = startRequest(config.url || "", config.method || "GET");
                 config.metadata = { requestId };
 
-                return config;
-            },
-            (error) => {
-                // End loading on request error
-                if (error.config?.metadata?.requestId) {
-                    endRequest(error.config.metadata.requestId);
-                }
-                return Promise.reject(error);
-            }
-        );
-
-        // Response interceptor to handle token refresh and end loading
-        axiosInstance.interceptors.response.use(
-            (response) => {
-                // End loading on successful response
-                if (response.config?.metadata?.requestId) {
-                    endRequest(response.config.metadata.requestId);
-                }
-                return response;
-            },
-            async (error: ApiError) => {
-                // End loading on error (will be restarted if request is retried)
-                if (error.config?.metadata?.requestId) {
-                    endRequest(error.config.metadata.requestId);
-=======
             return config;
         },
         (error) => {
@@ -173,31 +112,7 @@
                         .catch((err) => {
                             return Promise.reject(err);
                         });
->>>>>>> 4245d9fa
                 }
-                const originalRequest = error.config as InternalAxiosRequestConfig & {
-                    _retry?: boolean;
-                    metadata?: { requestId: string };
-                };
-
-                if (
-                    (error.response?.status === 401 || error.response?.status === 403) &&
-                    originalRequest &&
-                    !originalRequest._retry
-                ) {
-                    if (isRefreshing) {
-                        // If already refreshing, queue this request
-                        return new Promise((resolve, reject) => {
-                            failedQueue.push({ resolve, reject });
-                        })
-                            .then((token) => {
-                                if (originalRequest) {
-                                    originalRequest.headers.Authorization = `Bearer ${token}`;
-                                    return axiosInstance(originalRequest);
-                                }
-                            })
-                            .catch((err) => Promise.reject(err));
-                    }
 
                     originalRequest._retry = true;
                     isRefreshing = true;
@@ -235,36 +150,6 @@
                             }
                         }
 
-                        // Update the authorization header for the original request
-                        if (originalRequest) {
-                            originalRequest.headers.Authorization = `Bearer ${newToken}`;
-                            // Create new request ID for retry
-                            const retryRequestId = startRequest(
-                                originalRequest.url || "",
-                                originalRequest.method || "GET"
-                            );
-                            originalRequest.metadata = { requestId: retryRequestId };
-                        }
-
-<<<<<<< HEAD
-                        processQueue(null, newToken);
-                        isRefreshing = false;
-
-                        // Retry the original request with new token
-                        return axiosInstance(originalRequest);
-                    } catch (refreshError) {
-                        // Refresh failed, redirect to login
-                        processQueue(refreshError, null);
-                        isRefreshing = false;
-
-                        // Force complete all loading states
-                        forceComplete();
-
-                        if (import.meta.client) {
-                            localStorage.removeItem("token");
-                            localStorage.removeItem("username");
-                            localStorage.removeItem("role");
-=======
                     axiosInstance.defaults.headers.common["Authorization"] = `Bearer ${newToken}`;
                     originalRequest.headers.Authorization = `Bearer ${newToken}`;
 
@@ -274,21 +159,12 @@
                 } catch (refreshError: any) {
                     processQueue(refreshError, null);
                     forceComplete();
->>>>>>> 4245d9fa
 
-                            toast.add({
-                                title: "Session Expired",
-                                description: "Please log in again",
-                                color: "error",
-                            });
+                        if (import.meta.client) {
+                            localStorage.removeItem("token");
+                            localStorage.removeItem("username");
+                            localStorage.removeItem("role");
 
-<<<<<<< HEAD
-                            await navigateTo("/", { replace: true });
-                        }
-
-                        return Promise.reject(refreshError);
-                    }
-=======
                         toast.add({
                             title: "Session Expired",
                             description: "Please log in again.",
@@ -303,8 +179,8 @@
                     return Promise.reject(refreshError);
                 } finally {
                     isRefreshing = false;
->>>>>>> 4245d9fa
                 }
+            }
 
                 return Promise.reject(error);
             }
