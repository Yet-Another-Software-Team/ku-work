/* eslint-disable @typescript-eslint/no-explicit-any */
import axios, { type AxiosInstance, type AxiosError, type InternalAxiosRequestConfig } from "axios";

interface ApiError extends AxiosError {
    status?: number;
}

declare module "#app" {
    interface NuxtApp {
        $axios: AxiosInstance;
    }
}

declare module "vue" {
    interface ComponentCustomProperties {
        $axios: AxiosInstance;
    }
}

// Extend axios config to include metadata
declare module "axios" {
    export interface InternalAxiosRequestConfig {
        metadata?: {
            requestId: string;
        };
    }
}

export default defineNuxtPlugin({
    name: "axios-client",
    setup: () => {
        const config = useRuntimeConfig();
        const toast = useToast();
        const { startRequest, endRequest, forceComplete } = useApiLoading();

        // Create axios instance
        const axiosInstance: AxiosInstance = axios.create({
            baseURL: config.public.apiBaseUrl,
            timeout: 10000,
            headers: {
                "Content-Type": "application/json",
            },
        });

        // Flag to prevent multiple refresh attempts
        let isRefreshing = false;
        let failedQueue: Array<{
            resolve: (token: string) => void;
            reject: (error: any) => void;
        }> = [];

        const processQueue = (error: any, token: string | null = null) => {
            failedQueue.forEach(({ resolve, reject }) => {
                if (error) {
                    reject(error);
                } else {
                    resolve(token!);
                }
            });

            failedQueue = [];
        };

        // Request interceptor to add auth token and start loading
        axiosInstance.interceptors.request.use(
            (config) => {
                const token = import.meta.client ? localStorage.getItem("token") : null;
                if (token) {
                    config.headers.Authorization = `Bearer ${token}`;
                }

                // Start tracking this request for loading state
                const requestId = startRequest(config.url || "", config.method || "GET");
                config.metadata = { requestId };

                return config;
            },
            (error) => {
                // End loading on request error
                if (error.config?.metadata?.requestId) {
                    endRequest(error.config.metadata.requestId);
                }
                return Promise.reject(error);
            }
        );

        // Response interceptor to handle token refresh and end loading
        axiosInstance.interceptors.response.use(
            (response) => {
                // End loading on successful response
                if (response.config?.metadata?.requestId) {
                    endRequest(response.config.metadata.requestId);
                }
                return response;
            },
            async (error: ApiError) => {
                // End loading on error (will be restarted if request is retried)
                if (error.config?.metadata?.requestId) {
                    endRequest(error.config.metadata.requestId);
                }
                const originalRequest = error.config as InternalAxiosRequestConfig & {
                    _retry?: boolean;
                    metadata?: { requestId: string };
                };

                if (
                    (error.response?.status === 401 || error.response?.status === 403) &&
                    originalRequest &&
                    !originalRequest._retry
                ) {
                    if (isRefreshing) {
                        // If already refreshing, queue this request
                        return new Promise((resolve, reject) => {
                            failedQueue.push({ resolve, reject });
                        })
                            .then((token) => {
                                if (originalRequest) {
                                    originalRequest.headers.Authorization = `Bearer ${token}`;
                                    return axiosInstance(originalRequest);
                                }
                            })
                            .catch((err) => Promise.reject(err));
                    }

<<<<<<< HEAD
                    originalRequest._retry = true;
                    isRefreshing = true;

                    try {
                        // Start a new request for the refresh operation
                        const refreshRequestId = startRequest("/refresh", "POST");
                        // Try to refresh the token
                        const response = await axios.post(
                            `${config.public.apiBaseUrl}/refresh`,
                            {},
                            {
                                withCredentials: true,
                                headers: {
                                    "Content-Type": "application/json",
                                },
                            }
                        );
=======
                originalRequest._retry = true;
                isRefreshing = true;

                try {
                    // Start a new request for the refresh operation
                    const refreshRequestId = startRequest("/auth/refresh", "POST");
                    // Try to refresh the token
                    const response = await axios.post(
                        `${config.public.apiBaseUrl}/auth/refresh`,
                        {},
                        {
                            withCredentials: true,
                            headers: {
                                "Content-Type": "application/json",
                            },
                        }
                    );
>>>>>>> fae4b0f1

                        const newToken = response.data.token;

                        // End the refresh request
                        endRequest(refreshRequestId);

<<<<<<< HEAD
                        if (import.meta.client) {
                            localStorage.setItem("token", newToken);
                        }
=======
                    if (import.meta.client) {
                        localStorage.setItem("token", newToken);
                        if (response.data.userId) {
                            localStorage.setItem("userId", response.data.userId);
                        }
                        if (response.data.username) {
                            localStorage.setItem("username", response.data.username);
                        }
                        if (response.data.role) {
                            localStorage.setItem("role", response.data.role);
                        }
                    }
>>>>>>> fae4b0f1

                        // Update the authorization header for the original request
                        if (originalRequest) {
                            originalRequest.headers.Authorization = `Bearer ${newToken}`;
                            // Create new request ID for retry
                            const retryRequestId = startRequest(
                                originalRequest.url || "",
                                originalRequest.method || "GET"
                            );
                            originalRequest.metadata = { requestId: retryRequestId };
                        }

                        processQueue(null, newToken);
                        isRefreshing = false;

                        // Retry the original request with new token
                        return axiosInstance(originalRequest);
                    } catch (refreshError) {
                        // Refresh failed, redirect to login
                        processQueue(refreshError, null);
                        isRefreshing = false;

                        // Force complete all loading states
                        forceComplete();

                        if (import.meta.client) {
                            localStorage.removeItem("token");
                            localStorage.removeItem("username");
                            localStorage.removeItem("role");

                            toast.add({
                                title: "Session Expired",
                                description: "Please log in again",
                                color: "error",
                            });

                            await navigateTo("/", { replace: true });
                        }

                        return Promise.reject(refreshError);
                    }
                }

                return Promise.reject(error);
            }
        );

        return {
            provide: {
                axios: axiosInstance,
            },
        };
    },
});<|MERGE_RESOLUTION|>--- conflicted
+++ resolved
@@ -122,16 +122,15 @@
                             .catch((err) => Promise.reject(err));
                     }
 
-<<<<<<< HEAD
                     originalRequest._retry = true;
                     isRefreshing = true;
 
                     try {
                         // Start a new request for the refresh operation
-                        const refreshRequestId = startRequest("/refresh", "POST");
+                        const refreshRequestId = startRequest("/auth/refresh", "POST");
                         // Try to refresh the token
                         const response = await axios.post(
-                            `${config.public.apiBaseUrl}/refresh`,
+                            `${config.public.apiBaseUrl}/auth/refresh`,
                             {},
                             {
                                 withCredentials: true,
@@ -140,49 +139,24 @@
                                 },
                             }
                         );
-=======
-                originalRequest._retry = true;
-                isRefreshing = true;
-
-                try {
-                    // Start a new request for the refresh operation
-                    const refreshRequestId = startRequest("/auth/refresh", "POST");
-                    // Try to refresh the token
-                    const response = await axios.post(
-                        `${config.public.apiBaseUrl}/auth/refresh`,
-                        {},
-                        {
-                            withCredentials: true,
-                            headers: {
-                                "Content-Type": "application/json",
-                            },
-                        }
-                    );
->>>>>>> fae4b0f1
 
                         const newToken = response.data.token;
 
                         // End the refresh request
                         endRequest(refreshRequestId);
 
-<<<<<<< HEAD
                         if (import.meta.client) {
                             localStorage.setItem("token", newToken);
+                            if (response.data.userId) {
+                                localStorage.setItem("userId", response.data.userId);
+                            }
+                            if (response.data.username) {
+                                localStorage.setItem("username", response.data.username);
+                            }
+                            if (response.data.role) {
+                                localStorage.setItem("role", response.data.role);
+                            }
                         }
-=======
-                    if (import.meta.client) {
-                        localStorage.setItem("token", newToken);
-                        if (response.data.userId) {
-                            localStorage.setItem("userId", response.data.userId);
-                        }
-                        if (response.data.username) {
-                            localStorage.setItem("username", response.data.username);
-                        }
-                        if (response.data.role) {
-                            localStorage.setItem("role", response.data.role);
-                        }
-                    }
->>>>>>> fae4b0f1
 
                         // Update the authorization header for the original request
                         if (originalRequest) {
