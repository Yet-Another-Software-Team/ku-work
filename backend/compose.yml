services:
  db:
    image: 'postgres:17-alpine'
    environment:
      POSTGRES_USER: ${DB_USERNAME}
      POSTGRES_PASSWORD: ${DB_PASSWORD}
      POSTGRES_DB: ${DB_NAME}
      PGDATA: /pgdata
    volumes:
      - type: volume
        source: db
        target: /pgdata
    expose:
      - 5432
    ports:
      - '5432:5432'
    healthcheck:
      test:
        - CMD-SHELL
        - pg_isready -d $$POSTGRES_DB -U $$POSTGRES_USER
      start_period: 10s
      interval: 10s
      retries: 6

  backend:
    build:
      context: .
      dockerfile: ./Dockerfile
    ports:
      - '8000:8000'
    depends_on:
      db:
        condition: service_healthy
    env_file: ".env"
    environment:
      LISTEN_ADDRESS: ${LISTEN_ADDRESS}
      DB_PORT: ${DB_PORT}
      DB_HOST: db
      DB_USERNAME: ${DB_USERNAME}
      DB_PASSWORD: ${DB_PASSWORD}
      DB_NAME: ${DB_NAME}
      CORS_ALLOWED_ORIGINS: ${CORS_ALLOWED_ORIGINS}
      CORS_ALLOWED_METHODS: ${CORS_ALLOWED_METHODS}
      CORS_ALLOWED_HEADERS: ${CORS_ALLOWED_HEADERS}
      CORS_ALLOW_CREDENTIALS: ${CORS_ALLOW_CREDENTIALS}
      CORS_MAX_AGE: ${CORS_MAX_AGE}
      JWT_SECRET: ${JWT_SECRET}
      GOOGLE_CLIENT_ID: ${GOOGLE_CLIENT_ID}
      GOOGLE_CLIENT_SECRET: ${GOOGLE_CLIENT_SECRET}
      APPROVAL_AI: ${APPROVAL_AI}
<<<<<<< HEAD
      EMAIL_PROVIDER: ${EMAIL_PROVIDER}
      SMTP_SERVER_HOST: ${SMTP_SERVER_HOST}
      SMTP_SERVER_PORT: ${SMTP_SERVER_PORT}
      SMTP_SENDER: ${SMTP_SENDER}
      SMTP_PASSWORD: ${SMTP_PASSWORD}
      GMAIL_OAUTH_CLIENT_ID: ${GMAIL_OAUTH_CLIENT_ID}
      GMAIL_OAUTH_CLIENT_SECRET: ${GMAIL_OAUTH_CLIENT_SECRET}
      GMAIL_OAUTH_ACCESS_TOKEN: ${GMAIL_OAUTH_ACCESS_TOKEN}
      GMAIL_OAUTH_REFRESH_TOKEN: ${GMAIL_OAUTH_REFRESH_TOKEN}
=======
      SWAGGER_HOST: ${SWAGGER_HOST}
>>>>>>> f83bb2c3

volumes:
  db:<|MERGE_RESOLUTION|>--- conflicted
+++ resolved
@@ -48,7 +48,6 @@
       GOOGLE_CLIENT_ID: ${GOOGLE_CLIENT_ID}
       GOOGLE_CLIENT_SECRET: ${GOOGLE_CLIENT_SECRET}
       APPROVAL_AI: ${APPROVAL_AI}
-<<<<<<< HEAD
       EMAIL_PROVIDER: ${EMAIL_PROVIDER}
       SMTP_SERVER_HOST: ${SMTP_SERVER_HOST}
       SMTP_SERVER_PORT: ${SMTP_SERVER_PORT}
@@ -58,9 +57,7 @@
       GMAIL_OAUTH_CLIENT_SECRET: ${GMAIL_OAUTH_CLIENT_SECRET}
       GMAIL_OAUTH_ACCESS_TOKEN: ${GMAIL_OAUTH_ACCESS_TOKEN}
       GMAIL_OAUTH_REFRESH_TOKEN: ${GMAIL_OAUTH_REFRESH_TOKEN}
-=======
       SWAGGER_HOST: ${SWAGGER_HOST}
->>>>>>> f83bb2c3
 
 volumes:
   db: