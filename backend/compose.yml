--- conflicted
+++ resolved
@@ -48,10 +48,8 @@
       GOOGLE_CLIENT_ID: ${GOOGLE_CLIENT_ID}
       GOOGLE_CLIENT_SECRET: ${GOOGLE_CLIENT_SECRET}
       APPROVAL_AI: ${APPROVAL_AI}
-<<<<<<< HEAD
       APPROVAL_AI_MODEL: ${APPROVAL_AI_MODEL}
       APPROVAL_AI_URI: ${APPROVAL_AI_URI}
-=======
       EMAIL_PROVIDER: ${EMAIL_PROVIDER}
       SMTP_SERVER_HOST: ${SMTP_SERVER_HOST}
       SMTP_SERVER_PORT: ${SMTP_SERVER_PORT}
@@ -61,7 +59,6 @@
       GMAIL_OAUTH_CLIENT_SECRET: ${GMAIL_OAUTH_CLIENT_SECRET}
       GMAIL_OAUTH_ACCESS_TOKEN: ${GMAIL_OAUTH_ACCESS_TOKEN}
       GMAIL_OAUTH_REFRESH_TOKEN: ${GMAIL_OAUTH_REFRESH_TOKEN}
->>>>>>> e52eab85
       SWAGGER_HOST: ${SWAGGER_HOST}
 
 volumes:
