package handlers

import (
	"errors"
	"fmt"
	"net/http"

<<<<<<< HEAD
=======
	"github.com/chai2010/webp"

	"ku-work/backend/helper"
>>>>>>> 1fcefc72
	"ku-work/backend/model"
	"ku-work/backend/services"
	"mime/multipart"

	"github.com/gin-gonic/gin"
	"gorm.io/gorm"
)

const (
	MAX_DOCS_SIZE    = 10 * 1024 * 1024 // 10MB
	MAX_IMAGE_SIZE   = 5 * 1024 * 1024  // 5MB
	MAX_IMAGE_WIDTH  = 4096             // 4096 pixels
	MAX_IMAGE_HEIGHT = 4096             // 4096 pixels
)

type FileHandlers struct {
	DB *gorm.DB
}

func NewFileHandlers(db *gorm.DB) *FileHandlers {
	return &FileHandlers{
		DB: db,
	}
}

// fileService is the package-level FileService used by handlers.
// It must be set during application initialization.
var fileService *services.FileService

// SetFileService sets the FileService instance for the handlers.
func SetFileService(s *services.FileService) {
	fileService = s
}

// SaveFile saves a file using the configured storage provider.
func SaveFile(ctx *gin.Context, db *gorm.DB, userId string, file *multipart.FileHeader, fileCategory model.FileCategory) (*model.File, error) {
	// Validate file category
	isValidCategory := fileCategory == model.FileCategoryImage || fileCategory == model.FileCategoryDocument
	if !isValidCategory {
		return nil, fmt.Errorf("invalid file category: %s", fileCategory)
	}

	if fileService == nil {
		return nil, fmt.Errorf("file service not configured")
	}

	// Delegate saving to the file service.
	return fileService.SaveFile(ctx, userId, file, fileCategory)
}

// @Summary Get a file
// @Description Serves a file from the server's file system using its unique ID. This is a public endpoint.
// @Tags Files
// @Produce octet-stream
// @Param fileID path string true "File ID"
// @Success 200 {file} file "The requested file"
// @Failure 400 {object} object{error=string} "Bad Request: Invalid file identifier or path"
// @Failure 404 {object} object{error=string} "Not Found: File not found"
// @Failure 500 {object} object{error=string} "Internal Server Error"
// @Router /files/{fileID} [get]
func (h *FileHandlers) ServeFileHandler(ctx *gin.Context) {
<<<<<<< HEAD
	if fileService == nil {
		ctx.JSON(http.StatusInternalServerError, gin.H{"error": "file service not configured"})
=======
	fileID := ctx.Param("fileID")

	// Ensure that file id not contain invalid characters
	if strings.Contains(fileID, "/") || strings.Contains(fileID, `\`) || strings.Contains(fileID, "..") {
		ctx.JSON(http.StatusBadRequest, gin.H{"error": "Invalid file identifier"})
		return
	}

	// Check file deactivation from DB
	fileDBO := &model.File{
		ID: fileID,
	}

	if err := h.DB.First(fileDBO).Error; err != nil {
		if errors.Is(err, gorm.ErrRecordNotFound) {
			ctx.JSON(http.StatusNotFound, gin.H{"error": "File not found"})
		} else {
			ctx.JSON(http.StatusInternalServerError, gin.H{"error": "Internal server error"})
		}
		return
	}

	if helper.IsDeactivated(h.DB, fileDBO.UserID) {
		ctx.JSON(http.StatusForbidden, gin.H{"error": "File is deactivated"})
		return
	}

	// Get absolute path of base directory
	// TODO: Externalize Absolute Path directory to allow usage of non-default base directories
	baseDir := "./files"
	filePath := filepath.Join(baseDir, fileID)
	absBaseDir, err := filepath.Abs(baseDir)
	if err != nil {
		ctx.JSON(http.StatusInternalServerError, gin.H{"error": "Internal server error"})
		return
	}
	absFilePath, err := filepath.Abs(filePath)
	if err != nil {
		ctx.JSON(http.StatusBadRequest, gin.H{"error": "Invalid file path"})
		return
	}
	// Ensure that absFilePath is inside absBaseDir
	if !strings.HasPrefix(absFilePath, absBaseDir+string(os.PathSeparator)) && absFilePath != absBaseDir {
		ctx.JSON(http.StatusBadRequest, gin.H{"error": "File path traversal detected"})
		return
	}

	file, err := os.Open(absFilePath)
	if err != nil {
		if os.IsNotExist(err) {
			ctx.JSON(http.StatusNotFound, gin.H{"error": "File not found"})
		} else {
			ctx.JSON(http.StatusInternalServerError, gin.H{"error": "Failed to open file"})
		}
>>>>>>> 1fcefc72
		return
	}
	// Delegate serving to the file service.
	fileService.ServeFile(ctx)
}<|MERGE_RESOLUTION|>--- conflicted
+++ resolved
@@ -5,12 +5,6 @@
 	"fmt"
 	"net/http"
 
-<<<<<<< HEAD
-=======
-	"github.com/chai2010/webp"
-
-	"ku-work/backend/helper"
->>>>>>> 1fcefc72
 	"ku-work/backend/model"
 	"ku-work/backend/services"
 	"mime/multipart"
@@ -72,65 +66,8 @@
 // @Failure 500 {object} object{error=string} "Internal Server Error"
 // @Router /files/{fileID} [get]
 func (h *FileHandlers) ServeFileHandler(ctx *gin.Context) {
-<<<<<<< HEAD
 	if fileService == nil {
 		ctx.JSON(http.StatusInternalServerError, gin.H{"error": "file service not configured"})
-=======
-	fileID := ctx.Param("fileID")
-
-	// Ensure that file id not contain invalid characters
-	if strings.Contains(fileID, "/") || strings.Contains(fileID, `\`) || strings.Contains(fileID, "..") {
-		ctx.JSON(http.StatusBadRequest, gin.H{"error": "Invalid file identifier"})
-		return
-	}
-
-	// Check file deactivation from DB
-	fileDBO := &model.File{
-		ID: fileID,
-	}
-
-	if err := h.DB.First(fileDBO).Error; err != nil {
-		if errors.Is(err, gorm.ErrRecordNotFound) {
-			ctx.JSON(http.StatusNotFound, gin.H{"error": "File not found"})
-		} else {
-			ctx.JSON(http.StatusInternalServerError, gin.H{"error": "Internal server error"})
-		}
-		return
-	}
-
-	if helper.IsDeactivated(h.DB, fileDBO.UserID) {
-		ctx.JSON(http.StatusForbidden, gin.H{"error": "File is deactivated"})
-		return
-	}
-
-	// Get absolute path of base directory
-	// TODO: Externalize Absolute Path directory to allow usage of non-default base directories
-	baseDir := "./files"
-	filePath := filepath.Join(baseDir, fileID)
-	absBaseDir, err := filepath.Abs(baseDir)
-	if err != nil {
-		ctx.JSON(http.StatusInternalServerError, gin.H{"error": "Internal server error"})
-		return
-	}
-	absFilePath, err := filepath.Abs(filePath)
-	if err != nil {
-		ctx.JSON(http.StatusBadRequest, gin.H{"error": "Invalid file path"})
-		return
-	}
-	// Ensure that absFilePath is inside absBaseDir
-	if !strings.HasPrefix(absFilePath, absBaseDir+string(os.PathSeparator)) && absFilePath != absBaseDir {
-		ctx.JSON(http.StatusBadRequest, gin.H{"error": "File path traversal detected"})
-		return
-	}
-
-	file, err := os.Open(absFilePath)
-	if err != nil {
-		if os.IsNotExist(err) {
-			ctx.JSON(http.StatusNotFound, gin.H{"error": "File not found"})
-		} else {
-			ctx.JSON(http.StatusInternalServerError, gin.H{"error": "Failed to open file"})
-		}
->>>>>>> 1fcefc72
 		return
 	}
 	// Delegate serving to the file service.
