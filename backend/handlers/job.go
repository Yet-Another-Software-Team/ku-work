package handlers

import (
	"fmt"
	"ku-work/backend/helper"
	"ku-work/backend/model"
	"math"
	"net/http"
	"strconv"
<<<<<<< HEAD
	"time"
=======
>>>>>>> 91ba7380

	"github.com/gin-gonic/gin"
	"gorm.io/gorm"
)

type JobHandlers struct {
	DB           *gorm.DB
	FileHandlers *FileHandlers
}

func NewJobHandlers(db *gorm.DB) *JobHandlers {
	return &JobHandlers{
		DB:           db,
		FileHandlers: NewFileHandlers(db),
	}
}

// CreateJobInput defines the request body for creating a new job.
type CreateJobInput struct {
	Name        string `json:"name" binding:"required,max=128"`
	Position    string `json:"position" binding:"required,max=128"`
	Duration    string `json:"duration" binding:"required,max=128"`
	Description string `json:"description" binding:"required,max=16384"`
	Location    string `json:"location" binding:"required,max=128"`
	JobType     string `json:"jobtype" binding:"required,oneof='fulltime' 'parttime' 'contract' 'casual' 'internship'"`
	Experience  string `json:"experience" binding:"required,oneof='newgrad' 'junior' 'senior' 'manager' 'internship'"`
	MinSalary   uint   `json:"minsalary"`
	MaxSalary   uint   `json:"maxsalary"`
	Open        bool   `json:"open"`
}

// EditJobInput defines the request body for editing an existing job.
type EditJobInput struct {
	Name        *string `json:"name" binding:"omitempty,max=128"`
	Position    *string `json:"position" binding:"omitempty,max=128"`
	Duration    *string `json:"duration" binding:"omitempty,max=128"`
	Description *string `json:"description" binding:"omitempty,max=16384"`
	Location    *string `json:"location" binding:"omitempty,max=128"`
	JobType     *string `json:"jobtype" binding:"omitempty,oneof='fulltime' 'parttime' 'contract' 'casual' 'internship'"`
	Experience  *string `json:"experience" binding:"omitempty,oneof='newgrad' 'junior' 'senior' 'manager' 'internship'"`
	MinSalary   *uint   `json:"minsalary" binding:"omitempty"`
	MaxSalary   *uint   `json:"maxsalary" binding:"omitempty"`
	Open        *bool   `json:"open" binding:"omitempty"`
}

// ApproveJobInput defines the request body for approving a job.
type ApproveJobInput struct {
	Approve bool `json:"approve"`
}

// JobResponse defines the structure for a single job listing in API responses.
type JobResponse struct {
	ID             uint      `json:"id"`
	CreatedAt      time.Time `json:"createdAt"`
	UpdatedAt      time.Time `json:"updatedAt"`
	Name           string    `json:"name"`
	CompanyID      string    `json:"companyId"`
	PhotoID        string    `json:"photoId"`
	BannerID       string    `json:"bannerId"`
	CompanyName    string    `json:"companyName"`
	Position       string    `json:"position"`
	Duration       string    `json:"duration"`
	Description    string    `json:"description"`
	Location       string    `json:"location"`
	JobType        string    `json:"jobType"`
	Experience     string    `json:"experience"`
	MinSalary      uint      `json:"minSalary"`
	MaxSalary      uint      `json:"maxSalary"`
	ApprovalStatus string    `json:"approvalStatus"`
	IsOpen         bool      `json:"open"`
}

// JobWithStatsResponse extends JobResponse with application statistics for company users.
type JobWithStatsResponse struct {
	JobResponse
	Pending  int64 `json:"pending"`
	Accepted int64 `json:"accepted"`
	Rejected int64 `json:"rejected"`
}

// @Summary Create a new job listing
// @Description Allows an authenticated company to create a new job posting. The job will be pending approval by an admin.
// @Tags Jobs
// @Security BearerAuth
// @Accept json
// @Produce json
// @Param job body handlers.CreateJobInput true "Job creation data"
// @Success 200 {object} object{id=uint} "Successfully created job listing"
// @Failure 400 {object} object{error=string} "Bad Request"
// @Failure 401 {object} object{error=string} "Unauthorized"
// @Failure 500 {object} object{error=string} "Internal Server Error"
// @Router /jobs [post]
func (h *JobHandlers) CreateJobHandler(ctx *gin.Context) {
	// Get user ID from context (auth middleware)
	probUserId, hasUserId := ctx.Get("userID")

	// Return error if user ID is not found
	if !hasUserId {
		ctx.JSON(http.StatusUnauthorized, gin.H{"error": "unauthorized"})
		return
	}
	userid := probUserId.(string)

	input := CreateJobInput{}
	err := ctx.Bind(&input)
	if err != nil {
		ctx.JSON(http.StatusBadRequest, gin.H{"error": err.Error()})
		return
	}

	// Validate input data
	if input.MaxSalary < input.MinSalary {
		ctx.JSON(http.StatusBadRequest, gin.H{"error": "minsalary must be lower than or equal to maxsalary"})
		return
	}
	company := model.Company{
		UserID: userid,
	}
	if result := h.DB.First(&company); result.Error != nil {
		ctx.JSON(http.StatusInternalServerError, gin.H{"error": result.Error.Error()})
		return
	}
	job := model.Job{
		Name:           input.Name,
		CompanyID:      company.UserID,
		Position:       input.Position,
		Duration:       input.Duration,
		Description:    input.Description,
		Location:       input.Location,
		JobType:        model.JobType(input.JobType),
		Experience:     model.ExperienceType(input.Experience),
		MinSalary:      input.MinSalary,
		MaxSalary:      input.MaxSalary,
		ApprovalStatus: model.JobApprovalPending,
		IsOpen:         input.Open,
	}

	// Create Job into database
	if result := h.DB.Create(&job); result.Error != nil {
		ctx.JSON(http.StatusInternalServerError, gin.H{"error": result.Error.Error()})
		return
	}

	// return job ID on success
	ctx.JSON(http.StatusOK, gin.H{
		"id": job.ID,
	})
}

// @Summary Fetch job listings
// @Description Retrieves a list of job postings with extensive filtering options. Behavior changes based on user role. Companies see their own jobs with application stats. Admins can see all jobs. Others see only open, approved jobs.
// @Tags Jobs
// @Security BearerAuth
// @Produce json
// @Param limit query uint false "Pagination limit" default(32)
// @Param offset query uint false "Pagination offset"
// @Param location query string false "Filter by location"
// @Param keyword query string false "Search keyword for name and description"
// @Param jobtype query []string false "Filter by job type(s)"
// @Param experience query []string false "Filter by experience level(s)"
// @Param minsalary query uint false "Minimum salary filter"
// @Param maxsalary query uint false "Maximum salary filter"
// @Param open query bool false "Filter by open status (company only)"
// @Param companyId query string false "Filter by company ID"
// @Param id query uint false "Filter by specific job ID"
// @Param approvalStatus query string false "Filter by approval status (admin/company only)"
// @Success 200 {object} object{jobs=[]JobWithStatsResponse} "List of jobs for a company user (includes stats)"
// @Success 200 {object} object{jobs=[]JobResponse} "List of jobs for a non-company user"
// @Failure 400 {object} object{error=string} "Bad Request"
// @Failure 500 {object} object{error=string} "Internal Server Error"
// @Router /jobs [get]
func (h *JobHandlers) FetchJobsHandler(ctx *gin.Context) {
	userId := ctx.MustGet("userID").(string)
	// List of query parameters for filtering jobs
	type FetchJobsInput struct {
		Limit          uint     `json:"limit" form:"limit" binding:"max=128"`
		Offset         uint     `json:"offset" form:"offset"`
		Location       string   `json:"location" form:"location" binding:"max=128"`
		Keyword        string   `json:"keyword" form:"keyword" binding:"max=256"`
		JobType        []string `json:"jobtype" form:"jobtype" binding:"max=5,dive,max=32"`
		Experience     []string `json:"experience" form:"experience" binding:"max=5,dive,max=32"`
		MinSalary      uint     `json:"minsalary" form:"minsalary"`
		MaxSalary      uint     `json:"maxsalary" form:"maxsalary"`
		Open           *bool    `json:"open" form:"open"`
		CompanyID      string   `json:"companyId" form:"companyId" binding:"max=64"`
		JobID          *uint    `json:"id" form:"id" binding:"omitempty,max=64"`
		ApprovalStatus string   `json:"approvalStatus" form:"approvalStatus" binding:"max=64"`
	}

	// Set default values for some fields and bind the input
	input := FetchJobsInput{
		MinSalary: 0,
		MaxSalary: ^uint(0) >> 1,
		Limit:     32,
		Offset:    0,
	}
	err := ctx.ShouldBind(&input)
	if err != nil {
		ctx.JSON(http.StatusBadRequest, gin.H{"error": err.Error()})
		return
	}

	role := helper.GetRole(userId, h.DB)

	query := h.DB.Model(&model.Job{})

	// Optional id limit
	if input.JobID != nil {
		query = query.Where(&model.Job{
			ID: *input.JobID,
		})
	}

	// Filter Job post by keyword
	if input.Keyword != "" {
		keywordPattern := fmt.Sprintf("%%%s%%", input.Keyword)
		query = query.Where(h.DB.Where("name ILIKE ?", keywordPattern).Or("description ILIKE ?", keywordPattern))
	}

	// Filter Job post by salary range
	query = query.Where("min_salary >= ?", input.MinSalary)
	query = query.Where("max_salary <= ?", input.MaxSalary)

	// Company should only see their own jobs
	if role == helper.Company {
		query = query.Where("company_id = ?", userId)
		if input.Open != nil {
			query = query.Where("is_open = ?", *input.Open)
		}
	} else {
		// Non-company users can filter by company ID if provided
		if input.CompanyID != "" {
			query = query.Where("company_id = ?", input.CompanyID)
		}
		query = query.Where("is_open = ?", true)
	}

	// Filter Job post by location
	if len(input.Location) != 0 {
		query = query.Where("location = ?", input.Location)
	}

	// Filter Job post by job type
	if len(input.JobType) != 0 {
		query = query.Where("job_type IN ?", input.JobType)
	}

	// Filter Job post by experience
	if len(input.Experience) != 0 {
		query = query.Where("experience IN ?", input.Experience)
	}

	// Only Admin and Company can see unapproved jobs
	if role == helper.Admin || role == helper.Company {
		// If is admin, or company then consider approval status
		if input.ApprovalStatus != "" {
			query = query.Where(&model.Job{ApprovalStatus: model.JobApprovalStatus(input.ApprovalStatus)})
		}
	} else {
		// Non-admin and non-company users can only see approved jobs
		query = query.Where(&model.Job{ApprovalStatus: model.JobApprovalAccepted})
	}

	// Offset and Limit
	query = query.Offset(int(input.Offset)).
		Limit(int(input.Limit)).
		Joins("INNER JOIN users ON users.id = jobs.company_id").
		Joins("INNER JOIN companies ON companies.user_id = jobs.company_id")

	// return Job posts with application statistics
	if role == helper.Company {
		var jobsWithStats []JobWithStatsResponse
		result := query.
			Select("jobs.*, users.username as company_name, companies.photo_id, companies.banner_id, COUNT(CASE WHEN job_applications.status = 'pending' THEN 1 END) AS pending, COUNT(CASE WHEN job_applications.status = 'accepted' THEN 1 END) AS accepted, COUNT(CASE WHEN job_applications.status = 'rejected' THEN 1 END) AS rejected").
			Joins("LEFT JOIN job_applications ON job_applications.job_id = jobs.id").
			Group("jobs.id, users.username, companies.photo_id, companies.banner_id").
			Find(&jobsWithStats)

		if result.Error != nil {
			ctx.JSON(http.StatusInternalServerError, gin.H{"error": result.Error.Error()})
			return
		}
		ctx.JSON(http.StatusOK, gin.H{
			"jobs": jobsWithStats,
		})
		return
	}

	// return Job posts with company info if not company
	var jobs []JobResponse
	result := query.Select("jobs.*, users.username as company_name, companies.photo_id, companies.banner_id").Find(&jobs)
	if result.Error != nil {
		ctx.JSON(http.StatusInternalServerError, gin.H{"error": result.Error.Error()})
		return
	}
	ctx.JSON(http.StatusOK, gin.H{
		"jobs": jobs,
	})
}

// @Summary Edit a job listing
// @Description Allows a company to edit one of their own job postings. Supports partial updates.
// @Tags Jobs
// @Security BearerAuth
// @Accept json
// @Produce json
// @Param id path uint true "Job ID"
// @Param job body handlers.EditJobInput true "Job update data"
// @Success 200 {object} object{message=string} "Job updated successfully"
// @Failure 400 {object} object{error=string} "Bad Request"
// @Failure 401 {object} object{error=string} "Unauthorized"
// @Failure 403 {object} object{error=string} "Forbidden"
// @Failure 404 {object} object{error=string} "Not Found"
// @Failure 500 {object} object{error=string} "Internal Server Error"
// @Router /jobs/{id} [patch]
func (h *JobHandlers) EditJobHandler(ctx *gin.Context) {
	// Get user id from context (auth middleware)
	probUserId, hasUserId := ctx.Get("userID")
	// Denied access if user id is not found
	if !hasUserId {
		ctx.JSON(http.StatusUnauthorized, gin.H{"error": "unauthorized"})
		return
	}
	userid := probUserId.(string)

	// Convert job id to uint
	jobIdStr := ctx.Param("id")
	jobId64, err := strconv.ParseUint(jobIdStr, 10, 64)
	if err != nil || jobId64 <= 0 || jobId64 > math.MaxUint32 {
		ctx.JSON(http.StatusBadRequest, gin.H{"error": "invalid job id"})
		return
	}
	jobId := uint(jobId64)

	// Get job post from database
	job := &model.Job{
		ID: jobId,
	}
	result := h.DB.First(&job)
	if result.Error != nil {
		if result.Error == gorm.ErrRecordNotFound {
			ctx.JSON(http.StatusNotFound, gin.H{"error": "job not found"})
			return
		}
		ctx.JSON(http.StatusNotFound, gin.H{"error": result.Error.Error()})
		return
	}

	var input EditJobInput
	if err := ctx.ShouldBindJSON(&input); err != nil {
		ctx.JSON(http.StatusBadRequest, gin.H{"error": err.Error()})
		return
	}

	// Denied access if user is not the owner of job post
	if job.CompanyID != userid {
		ctx.JSON(http.StatusForbidden, gin.H{"error": "forbidden"})
		return
	}

	// Update job post with new data
	if input.Name != nil {
		job.Name = *input.Name
	}
	if input.Position != nil {
		job.Position = *input.Position
	}
	if input.Duration != nil {
		job.Duration = *input.Duration
	}
	if input.Description != nil {
		job.Description = *input.Description
	}
	if input.Location != nil {
		job.Location = *input.Location
	}
	if input.JobType != nil {
		job.JobType = model.JobType(*input.JobType)
	}
	if input.Open != nil {
		job.IsOpen = *input.Open
	}
	if input.Experience != nil {
		job.Experience = model.ExperienceType(*input.Experience)
	}
	if input.MinSalary != nil {
		job.MinSalary = *input.MinSalary
	}
	if input.MaxSalary != nil {
		job.MaxSalary = *input.MaxSalary
	}
	if job.MinSalary > job.MaxSalary {
		ctx.JSON(http.StatusBadRequest, gin.H{"error": "minsalary cannot exceed maxsalary"})
		return
	}

	result = h.DB.Save(&job)
	if result.Error != nil {
		ctx.JSON(http.StatusInternalServerError, gin.H{"error": result.Error.Error()})
		return
	}
	ctx.JSON(http.StatusOK, gin.H{"message": "job updated successfully"})
}

// @Summary Approve or reject a job listing (Admin only)
// @Description Allows an admin to approve or reject a job posting submitted by a company.
// @Tags Jobs
// @Security BearerAuth
// @Accept json
// @Produce json
// @Param id path uint true "Job ID"
// @Param approval body handlers.ApproveJobInput true "Approval action"
// @Success 200 {object} object{message=string} "ok"
// @Failure 400 {object} object{error=string} "Bad Request"
// @Failure 404 {object} object{error=string} "Not Found"
// @Failure 500 {object} object{error=string} "Internal Server Error"
// @Router /jobs/{id}/approval [post]
func (h *JobHandlers) JobApprovalHandler(ctx *gin.Context) {
	input := ApproveJobInput{}
	err := ctx.Bind(&input)
	if err != nil {
		ctx.JSON(http.StatusBadRequest, gin.H{"error": err.Error()})
		return
	}
<<<<<<< HEAD

	// Get job ID from URL parameter
	jobID := ctx.Param("id")

	job := model.Job{}
	result := h.DB.First(&job, "id = ?", jobID)
	if result.Error != nil {
		ctx.JSON(http.StatusNotFound, gin.H{"error": "Job not found"})
=======
	job := model.Job{
		ID: input.ID,
	}
	tx := h.DB.Begin()
	result := tx.Take(&job)
	if result.Error != nil {
		tx.Rollback()
		ctx.JSON(http.StatusInternalServerError, gin.H{"error": result.Error.Error()})
>>>>>>> 91ba7380
		return
	}
	if input.Approve {
		job.ApprovalStatus = model.JobApprovalAccepted
	} else {
		job.ApprovalStatus = model.JobApprovalRejected
	}
	if err := tx.Save(&job).Error; err != nil {
		tx.Rollback()
		ctx.JSON(http.StatusInternalServerError, gin.H{"error": err.Error()})
		return
	}
	if err := tx.Create(&model.Audit{
		ActorID:    ctx.MustGet("userID").(string),
		Action:     string(job.ApprovalStatus),
		ObjectName: "Job",
		ObjectID:   strconv.FormatUint(uint64(job.ID), 10),
	}).Error; err != nil {
		tx.Rollback()
		ctx.JSON(http.StatusInternalServerError, gin.H{"error": err.Error()})
		return
	}
	if err := tx.Commit().Error; err != nil {
		ctx.JSON(http.StatusInternalServerError, gin.H{"error": err.Error()})
		return
	}
	ctx.JSON(http.StatusOK, gin.H{
		"message": "ok",
	})
}

// @Summary Get job details
// @Description Retrieves the detailed information for a single job posting by its ID.
// @Tags Jobs
// @Security BearerAuth
// @Produce json
// @Param id path uint true "Job ID"
// @Success 200 {object} handlers.JobResponse "Job details retrieved successfully"
// @Failure 400 {object} object{error=string} "Bad Request: Invalid job ID"
// @Failure 500 {object} object{error=string} "Internal Server Error"
// @Router /jobs/{id} [get]
func (h *JobHandlers) GetJobDetailHandler(ctx *gin.Context) {
	jobIdStr := ctx.Param("id")
	jobId64, err := strconv.ParseInt(jobIdStr, 10, 64)
	if err != nil || jobId64 <= 0 || jobId64 > math.MaxUint32 {
		ctx.JSON(http.StatusBadRequest, gin.H{"error": "invalid job ID"})
		return
	}
	jobId := uint(jobId64)

	var job JobResponse
	if err := h.DB.Model(&model.Job{}).
		Select("jobs.*, users.username as company_name, companies.photo_id, companies.banner_id").
		Joins("INNER JOIN users ON users.id = jobs.company_id").
		Joins("INNER JOIN companies ON companies.user_id = jobs.company_id").
		First(&job, jobId).Error; err != nil {
		ctx.JSON(http.StatusInternalServerError, gin.H{"error": err.Error()})
		return
	}

	ctx.JSON(http.StatusOK, job)
}<|MERGE_RESOLUTION|>--- conflicted
+++ resolved
@@ -7,10 +7,7 @@
 	"math"
 	"net/http"
 	"strconv"
-<<<<<<< HEAD
 	"time"
-=======
->>>>>>> 91ba7380
 
 	"github.com/gin-gonic/gin"
 	"gorm.io/gorm"
@@ -435,7 +432,6 @@
 		ctx.JSON(http.StatusBadRequest, gin.H{"error": err.Error()})
 		return
 	}
-<<<<<<< HEAD
 
 	// Get job ID from URL parameter
 	jobID := ctx.Param("id")
@@ -444,16 +440,14 @@
 	result := h.DB.First(&job, "id = ?", jobID)
 	if result.Error != nil {
 		ctx.JSON(http.StatusNotFound, gin.H{"error": "Job not found"})
-=======
-	job := model.Job{
-		ID: input.ID,
-	}
+		return
+	}
+
 	tx := h.DB.Begin()
-	result := tx.Take(&job)
+	result = tx.Take(&job)
 	if result.Error != nil {
 		tx.Rollback()
 		ctx.JSON(http.StatusInternalServerError, gin.H{"error": result.Error.Error()})
->>>>>>> 91ba7380
 		return
 	}
 	if input.Approve {
