package handlers

import (
	"fmt"
	"ku-work/backend/model"
	"net/http"
	"strings"

	"github.com/gin-gonic/gin"
	"gorm.io/gorm"
)

type JobHandlers struct {
	DB *gorm.DB
}

func NewJobHandlers(db *gorm.DB) *JobHandlers {
	return &JobHandlers{
		DB: db,
	}
}

func (h *JobHandlers) CreateJob(ctx *gin.Context) {
	probUserId, hasUserId := ctx.Get("userID")
	if !hasUserId {
		ctx.String(http.StatusUnauthorized, "Unauthorized")
		return
	}
	userid := probUserId.(string)
	type CreateJobInput struct {
		Name        string `json:"name" binding:"required,max=128"`
		Position    string `json:"position" binding:"required,max=128"`
		Duration    string `json:"duration" binding:"required,max=128"`
		Description string `json:"description" binding:"required,max=16384"`
		Location    string `json:"location" binding:"required,max=128"`
		JobType     string `json:"jobtype" binding:"required,oneof='fulltime' 'parttime' 'contract' 'casual' 'internship'"`
		Experience  string `json:"experience" binding:"required,oneof='newgrad' 'junior' 'senior' 'manager' 'internship'"`
		MinSalary   uint   `json:"minsalary" binding:"required"`
		MaxSalary   uint   `json:"maxsalary" binding:"required"`
	}
	input := CreateJobInput{}
	err := ctx.Bind(&input)
	if err != nil || input.MaxSalary < input.MinSalary {
		ctx.String(http.StatusBadRequest, err.Error())
		return
	}
	job := model.Job{
<<<<<<< HEAD
		Name:        input.Name,
		CompanyID:   user.ID,
		Position:    input.Position,
		Duration:    input.Duration,
=======
		Name: input.Name,
		CompanyID: userid,
		Position: input.Position,
		Duration: input.Duration,
>>>>>>> 253a0a77
		Description: input.Description,
		Location:    input.Location,
		JobType:     model.JobType(input.JobType),
		Experience:  model.ExperienceType(input.Experience),
		MinSalary:   input.MinSalary,
		MaxSalary:   input.MaxSalary,
		IsApproved:  false,
	}
	result := h.DB.Create(&job)
	if result.Error != nil {
		ctx.String(http.StatusInternalServerError, result.Error.Error())
		return
	}
	ctx.JSON(http.StatusOK, gin.H{
		"id": job.ID,
	})
}

func (h *JobHandlers) FetchJobs(ctx *gin.Context) {
	type FetchJobsInput struct {
		Name       string   `json:"name" binding:"max=128"`
		Limit      uint     `json:"limit" binding:"max=128"`
		Offset     uint     `json:"offset" binding:"max=128"`
		Location   string   `json:"location" binding:"max=128"`
		Keyword    string   `json:"description" binding:"max=16384"`
		JobType    []string `json:"jobtype" binding:"max=5,dive,max=32"`
		Experience []string `json:"experience" binding:"max=5,dive,max=32"`
		MinSalary  uint     `json:"minsalary"`
		MaxSalary  uint     `json:"maxsalary"`
	}
	input := FetchJobsInput{
		MinSalary: 0,
		MaxSalary: ^uint(0) >> 1,
		Limit:     32,
		Offset:    0,
	}
	err := ctx.Bind(&input)
	if err != nil {
		ctx.String(http.StatusBadRequest, err.Error())
		return
	}
	capitalizedKeyword := fmt.Sprintf("%%%s%%", strings.ToUpper(input.Keyword))
	query := h.DB.Model(&model.Job{})
	query = query.Where(h.DB.Where("UPPER(name) LIKE ?", capitalizedKeyword).Or("UPPER(description) LIKE ?", capitalizedKeyword))
	query = query.Where("min_salary <= ?", input.MinSalary)
	query = query.Where("max_salary >= ?", input.MaxSalary)
	if len(input.Location) != 0 {
		query = query.Where("location = ?", input.Location)
	}
	if len(input.JobType) != 0 {
		query = query.Where("job_type IN ?", input.JobType)
	}
	if len(input.Experience) != 0 {
		query = query.Where("experience IN ?", input.Experience)
	}
	query = query.Where(&model.Job{IsApproved: true})
	query = query.Offset(int(input.Offset))
	query = query.Limit(int(input.Limit))
	var jobs []model.Job
	result := query.Find(&jobs)
	if result.Error != nil {
		ctx.String(http.StatusInternalServerError, result.Error.Error())
		return
	}
	ctx.JSON(http.StatusOK, gin.H{
		"jobs": jobs,
	})
}<|MERGE_RESOLUTION|>--- conflicted
+++ resolved
@@ -45,17 +45,10 @@
 		return
 	}
 	job := model.Job{
-<<<<<<< HEAD
-		Name:        input.Name,
-		CompanyID:   user.ID,
-		Position:    input.Position,
-		Duration:    input.Duration,
-=======
 		Name: input.Name,
 		CompanyID: userid,
 		Position: input.Position,
 		Duration: input.Duration,
->>>>>>> 253a0a77
 		Description: input.Description,
 		Location:    input.Location,
 		JobType:     model.JobType(input.JobType),
