--- conflicted
+++ resolved
@@ -237,13 +237,8 @@
 	}
 
 	if input.Keyword != "" {
-<<<<<<< HEAD
-		keywords := strings.Fields(input.Keyword)
-		for _, keyword := range keywords {
-=======
 		keywords := strings.FieldsSeq(input.Keyword) // Split by whitespace
 		for keyword := range keywords {
->>>>>>> 1fcefc72
 			keywordPattern := fmt.Sprintf("%%%s%%", keyword)
 			searchGroup := h.DB.Where("name ILIKE ?", keywordPattern).
 				Or("description ILIKE ?", keywordPattern).
@@ -317,10 +312,7 @@
 		return
 	}
 
-<<<<<<< HEAD
-=======
 	// return Job posts with company info if not company (include whether current user has applied)
->>>>>>> 1fcefc72
 	var jobs []JobResponse
 	result := query.
 		Select("jobs.*, users.username as company_name, companies.photo_id, companies.banner_id, EXISTS (SELECT 1 FROM job_applications WHERE job_applications.job_id = jobs.id AND job_applications.user_id = ?) AS applied", userId).
@@ -383,12 +375,9 @@
 		return
 	}
 
-<<<<<<< HEAD
-=======
 	needReapproval := false
 
 	// Update job post with new data
->>>>>>> 1fcefc72
 	if input.Name != nil {
 		needReapproval = true
 		job.Name = *input.Name
@@ -437,10 +426,6 @@
 		job.NotifyOnApplication = *input.NotifyOnApplication
 	}
 
-<<<<<<< HEAD
-	if err := h.DB.Save(&job).Error; err != nil {
-		ctx.JSON(http.StatusInternalServerError, gin.H{"error": err.Error()})
-=======
 	if needReapproval {
 		job.ApprovalStatus = model.JobApprovalPending
 	}
@@ -448,7 +433,6 @@
 	result = h.DB.Save(&job)
 	if result.Error != nil {
 		ctx.JSON(http.StatusInternalServerError, gin.H{"error": result.Error.Error()})
->>>>>>> 1fcefc72
 		return
 	}
 	ctx.JSON(http.StatusOK, gin.H{"message": "job updated successfully"})
