package handlers

import (
	"fmt"
	"ku-work/backend/helper"
	"ku-work/backend/model"
	"math"
	"net/http"
	"strconv"
	"time"

	"github.com/gin-gonic/gin"
	"gorm.io/gorm"
)

type JobHandlers struct {
	DB           *gorm.DB
	FileHandlers *FileHandlers
}

func NewJobHandlers(db *gorm.DB) *JobHandlers {
	return &JobHandlers{
		DB:           db,
		FileHandlers: NewFileHandlers(db),
	}
}

// CreateJobInput defines the request body for creating a new job.
type CreateJobInput struct {
	Name        string `json:"name" binding:"required,max=128"`
	Position    string `json:"position" binding:"required,max=128"`
	Duration    string `json:"duration" binding:"required,max=128"`
	Description string `json:"description" binding:"required,max=16384"`
	Location    string `json:"location" binding:"required,max=128"`
	JobType     string `json:"jobtype" binding:"required,oneof='fulltime' 'parttime' 'contract' 'casual' 'internship'"`
	Experience  string `json:"experience" binding:"required,oneof='newgrad' 'junior' 'senior' 'manager' 'internship'"`
	MinSalary   uint   `json:"minsalary"`
	MaxSalary   uint   `json:"maxsalary"`
	Open        bool   `json:"open"`
}

// EditJobInput defines the request body for editing an existing job.
type EditJobInput struct {
	Name        *string `json:"name" binding:"omitempty,max=128"`
	Position    *string `json:"position" binding:"omitempty,max=128"`
	Duration    *string `json:"duration" binding:"omitempty,max=128"`
	Description *string `json:"description" binding:"omitempty,max=16384"`
	Location    *string `json:"location" binding:"omitempty,max=128"`
	JobType     *string `json:"jobtype" binding:"omitempty,oneof='fulltime' 'parttime' 'contract' 'casual' 'internship'"`
	Experience  *string `json:"experience" binding:"omitempty,oneof='newgrad' 'junior' 'senior' 'manager' 'internship'"`
	MinSalary   *uint   `json:"minsalary" binding:"omitempty"`
	MaxSalary   *uint   `json:"maxsalary" binding:"omitempty"`
	Open        *bool   `json:"open" binding:"omitempty"`
}

// ApproveJobInput defines the request body for approving a job.
type ApproveJobInput struct {
	Approve bool `json:"approve"`
}

// JobResponse defines the structure for a single job listing in API responses.
type JobResponse struct {
	ID             uint      `json:"id"`
	CreatedAt      time.Time `json:"createdAt"`
	UpdatedAt      time.Time `json:"updatedAt"`
	Name           string    `json:"name"`
	CompanyID      string    `json:"companyId"`
	PhotoID        string    `json:"photoId"`
	BannerID       string    `json:"bannerId"`
	CompanyName    string    `json:"companyName"`
	Position       string    `json:"position"`
	Duration       string    `json:"duration"`
	Description    string    `json:"description"`
	Location       string    `json:"location"`
	JobType        string    `json:"jobType"`
	Experience     string    `json:"experience"`
	MinSalary      uint      `json:"minSalary"`
	MaxSalary      uint      `json:"maxSalary"`
	ApprovalStatus string    `json:"approvalStatus"`
	IsOpen         bool      `json:"open"`
}

// JobWithStatsResponse extends JobResponse with application statistics for company users.
type JobWithStatsResponse struct {
	JobResponse
	Pending  int64 `json:"pending"`
	Accepted int64 `json:"accepted"`
	Rejected int64 `json:"rejected"`
}

// @Summary Create a new job listing
// @Description Allows an authenticated company to create a new job posting. The job will be pending approval by an admin.
// @Tags Jobs
// @Security BearerAuth
// @Accept json
// @Produce json
// @Param job body handlers.CreateJobInput true "Job creation data"
// @Success 200 {object} object{id=uint} "Successfully created job listing"
// @Failure 400 {object} object{error=string} "Bad Request"
// @Failure 401 {object} object{error=string} "Unauthorized"
// @Failure 500 {object} object{error=string} "Internal Server Error"
// @Router /jobs [post]
func (h *JobHandlers) CreateJobHandler(ctx *gin.Context) {
	// Get user ID from context (auth middleware)
	probUserId, hasUserId := ctx.Get("userID")

	// Return error if user ID is not found
	if !hasUserId {
		ctx.JSON(http.StatusUnauthorized, gin.H{"error": "unauthorized"})
		return
	}
	userid := probUserId.(string)

	input := CreateJobInput{}
	err := ctx.Bind(&input)
	if err != nil {
		ctx.JSON(http.StatusBadRequest, gin.H{"error": err.Error()})
		return
	}

	// Validate input data
	if input.MaxSalary < input.MinSalary {
		ctx.JSON(http.StatusBadRequest, gin.H{"error": "minsalary must be lower than or equal to maxsalary"})
		return
	}
	company := model.Company{
		UserID: userid,
	}
	if result := h.DB.First(&company); result.Error != nil {
		ctx.JSON(http.StatusInternalServerError, gin.H{"error": result.Error.Error()})
		return
	}
	job := model.Job{
		Name:           input.Name,
		CompanyID:      company.UserID,
		Position:       input.Position,
		Duration:       input.Duration,
		Description:    input.Description,
		Location:       input.Location,
		JobType:        model.JobType(input.JobType),
		Experience:     model.ExperienceType(input.Experience),
		MinSalary:      input.MinSalary,
		MaxSalary:      input.MaxSalary,
		ApprovalStatus: model.JobApprovalPending,
		IsOpen:         input.Open,
	}

	// Create Job into database
	if result := h.DB.Create(&job); result.Error != nil {
		ctx.JSON(http.StatusInternalServerError, gin.H{"error": result.Error.Error()})
		return
	}

	// return job ID on success
	ctx.JSON(http.StatusOK, gin.H{
		"id": job.ID,
	})
}

// @Summary Fetch job listings
// @Description Retrieves a list of job postings with extensive filtering options. Behavior changes based on user role. Companies see their own jobs with application stats. Admins can see all jobs. Others see only open, approved jobs.
// @Tags Jobs
// @Security BearerAuth
// @Produce json
// @Param limit query uint false "Pagination limit" default(32)
// @Param offset query uint false "Pagination offset"
// @Param location query string false "Filter by location"
// @Param keyword query string false "Search keyword for name and description"
// @Param jobtype query []string false "Filter by job type(s)"
// @Param experience query []string false "Filter by experience level(s)"
// @Param minsalary query uint false "Minimum salary filter"
// @Param maxsalary query uint false "Maximum salary filter"
// @Param open query bool false "Filter by open status (company only)"
// @Param companyId query string false "Filter by company ID"
// @Param id query uint false "Filter by specific job ID"
// @Param approvalStatus query string false "Filter by approval status (admin/company only)"
// @Success 200 {object} object{jobs=[]JobWithStatsResponse} "List of jobs for a company user (includes stats)"
// @Success 200 {object} object{jobs=[]JobResponse} "List of jobs for a non-company user"
// @Failure 400 {object} object{error=string} "Bad Request"
// @Failure 500 {object} object{error=string} "Internal Server Error"
// @Router /jobs [get]
func (h *JobHandlers) FetchJobsHandler(ctx *gin.Context) {
	userId := ctx.MustGet("userID").(string)
	// List of query parameters for filtering jobs
	type FetchJobsInput struct {
		Limit          uint     `json:"limit" form:"limit" binding:"max=128"`
		Offset         uint     `json:"offset" form:"offset"`
		Location       string   `json:"location" form:"location" binding:"max=128"`
		Keyword        string   `json:"keyword" form:"keyword" binding:"max=256"`
		JobType        []string `json:"jobtype" form:"jobtype" binding:"max=5,dive,max=32"`
		Experience     []string `json:"experience" form:"experience" binding:"max=5,dive,max=32"`
		MinSalary      uint     `json:"minsalary" form:"minsalary"`
		MaxSalary      uint     `json:"maxsalary" form:"maxsalary"`
		Open           *bool    `json:"open" form:"open"`
		CompanyID      string   `json:"companyId" form:"companyId" binding:"max=64"`
		JobID          *uint    `json:"id" form:"id" binding:"omitempty,max=64"`
		ApprovalStatus string   `json:"approvalStatus" form:"approvalStatus" binding:"max=64"`
	}

	// Set default values for some fields and bind the input
	input := FetchJobsInput{
		MinSalary: 0,
		MaxSalary: ^uint(0) >> 1,
		Limit:     32,
		Offset:    0,
	}
	err := ctx.ShouldBind(&input)
	if err != nil {
		ctx.JSON(http.StatusBadRequest, gin.H{"error": err.Error()})
		return
	}

	role := helper.GetRole(userId, h.DB)

	query := h.DB.Model(&model.Job{})

	// Optional id limit
	if input.JobID != nil {
		query = query.Where(&model.Job{
			ID: *input.JobID,
		})
	}

	// Filter Job post by keyword
	if input.Keyword != "" {
		keywordPattern := fmt.Sprintf("%%%s%%", input.Keyword)
		query = query.Where(h.DB.Where("name ILIKE ?", keywordPattern).Or("description ILIKE ?", keywordPattern))
	}

	// Filter Job post by salary range
	query = query.Where("min_salary >= ?", input.MinSalary)
	query = query.Where("max_salary <= ?", input.MaxSalary)

	// Company should only see their own jobs
	if role == helper.Company {
		query = query.Where("company_id = ?", userId)
		if input.Open != nil {
			query = query.Where("is_open = ?", *input.Open)
		}
	} else {
		// Non-company users can filter by company ID if provided
		if input.CompanyID != "" {
			query = query.Where("company_id = ?", input.CompanyID)
		}
		query = query.Where("is_open = ?", true)
	}

	// Filter Job post by location
	if len(input.Location) != 0 {
		query = query.Where("location = ?", input.Location)
	}

	// Filter Job post by job type
	if len(input.JobType) != 0 {
		query = query.Where("job_type IN ?", input.JobType)
	}

	// Filter Job post by experience
	if len(input.Experience) != 0 {
		query = query.Where("experience IN ?", input.Experience)
	}

	// Only Admin and Company can see unapproved jobs
	if role == helper.Admin || role == helper.Company {
		// If is admin, or company then consider approval status
		if input.ApprovalStatus != "" {
			query = query.Where(&model.Job{ApprovalStatus: model.JobApprovalStatus(input.ApprovalStatus)})
		}
	} else {
		// Non-admin and non-company users can only see approved jobs
		query = query.Where(&model.Job{ApprovalStatus: model.JobApprovalAccepted})
	}

	// Offset and Limit
	query = query.Offset(int(input.Offset)).
		Limit(int(input.Limit)).
		Joins("INNER JOIN users ON users.id = jobs.company_id").
		Joins("INNER JOIN companies ON companies.user_id = jobs.company_id")

	// return Job posts with application statistics
	if role == helper.Company {
		var jobsWithStats []JobWithStatsResponse
		result := query.
			Select("jobs.*, users.username as company_name, companies.photo_id, companies.banner_id, COUNT(CASE WHEN job_applications.status = 'pending' THEN 1 END) AS pending, COUNT(CASE WHEN job_applications.status = 'accepted' THEN 1 END) AS accepted, COUNT(CASE WHEN job_applications.status = 'rejected' THEN 1 END) AS rejected").
			Joins("LEFT JOIN job_applications ON job_applications.job_id = jobs.id").
			Group("jobs.id, users.username, companies.photo_id, companies.banner_id").
			Find(&jobsWithStats)

		if result.Error != nil {
			ctx.JSON(http.StatusInternalServerError, gin.H{"error": result.Error.Error()})
			return
		}
		ctx.JSON(http.StatusOK, gin.H{
			"jobs": jobsWithStats,
		})
		return
	}

	// return Job posts with company info if not company
	var jobs []JobResponse
	result := query.Select("jobs.*, users.username as company_name, companies.photo_id, companies.banner_id").Find(&jobs)
	if result.Error != nil {
		ctx.JSON(http.StatusInternalServerError, gin.H{"error": result.Error.Error()})
		return
	}
	ctx.JSON(http.StatusOK, gin.H{
		"jobs": jobs,
	})
}

// @Summary Edit a job listing
// @Description Allows a company to edit one of their own job postings. Supports partial updates.
// @Tags Jobs
// @Security BearerAuth
// @Accept json
// @Produce json
// @Param id path uint true "Job ID"
// @Param job body handlers.EditJobInput true "Job update data"
// @Success 200 {object} object{message=string} "Job updated successfully"
// @Failure 400 {object} object{error=string} "Bad Request"
// @Failure 401 {object} object{error=string} "Unauthorized"
// @Failure 403 {object} object{error=string} "Forbidden"
// @Failure 404 {object} object{error=string} "Not Found"
// @Failure 500 {object} object{error=string} "Internal Server Error"
// @Router /jobs/{id} [patch]
func (h *JobHandlers) EditJobHandler(ctx *gin.Context) {
	// Get user id from context (auth middleware)
	probUserId, hasUserId := ctx.Get("userID")
	// Denied access if user id is not found
	if !hasUserId {
		ctx.JSON(http.StatusUnauthorized, gin.H{"error": "unauthorized"})
		return
	}
	userid := probUserId.(string)

	// Convert job id to uint
	jobIdStr := ctx.Param("id")
	jobId64, err := strconv.ParseUint(jobIdStr, 10, 64)
	if err != nil || jobId64 <= 0 || jobId64 > math.MaxUint32 {
		ctx.JSON(http.StatusBadRequest, gin.H{"error": "invalid job id"})
		return
	}
	jobId := uint(jobId64)

	// Get job post from database
	job := &model.Job{
		ID: jobId,
	}
	result := h.DB.First(&job)
	if result.Error != nil {
		if result.Error == gorm.ErrRecordNotFound {
			ctx.JSON(http.StatusNotFound, gin.H{"error": "job not found"})
			return
		}
		ctx.JSON(http.StatusNotFound, gin.H{"error": result.Error.Error()})
		return
	}

	var input EditJobInput
	if err := ctx.ShouldBindJSON(&input); err != nil {
		ctx.JSON(http.StatusBadRequest, gin.H{"error": err.Error()})
		return
	}

	// Denied access if user is not the owner of job post
	if job.CompanyID != userid {
		ctx.JSON(http.StatusForbidden, gin.H{"error": "forbidden"})
		return
	}

	// Update job post with new data
	if input.Name != nil {
		job.Name = *input.Name
	}
	if input.Position != nil {
		job.Position = *input.Position
	}
	if input.Duration != nil {
		job.Duration = *input.Duration
	}
	if input.Description != nil {
		job.Description = *input.Description
	}
	if input.Location != nil {
		job.Location = *input.Location
	}
	if input.JobType != nil {
		job.JobType = model.JobType(*input.JobType)
	}
	if input.Open != nil {
		job.IsOpen = *input.Open
	}
	if input.Experience != nil {
		job.Experience = model.ExperienceType(*input.Experience)
	}
	if input.MinSalary != nil {
		job.MinSalary = *input.MinSalary
	}
	if input.MaxSalary != nil {
		job.MaxSalary = *input.MaxSalary
	}
	if job.MinSalary > job.MaxSalary {
		ctx.JSON(http.StatusBadRequest, gin.H{"error": "minsalary cannot exceed maxsalary"})
		return
	}

	result = h.DB.Save(&job)
	if result.Error != nil {
		ctx.JSON(http.StatusInternalServerError, gin.H{"error": result.Error.Error()})
		return
	}
	ctx.JSON(http.StatusOK, gin.H{"message": "job updated successfully"})
}

// @Summary Approve or reject a job listing (Admin only)
// @Description Allows an admin to approve or reject a job posting submitted by a company.
// @Tags Jobs
// @Security BearerAuth
// @Accept json
// @Produce json
// @Param id path uint true "Job ID"
// @Param approval body handlers.ApproveJobInput true "Approval action"
// @Success 200 {object} object{message=string} "ok"
// @Failure 400 {object} object{error=string} "Bad Request"
// @Failure 404 {object} object{error=string} "Not Found"
// @Failure 500 {object} object{error=string} "Internal Server Error"
// @Router /jobs/{id}/approval [post]
func (h *JobHandlers) JobApprovalHandler(ctx *gin.Context) {
	input := ApproveJobInput{}
	err := ctx.Bind(&input)
	if err != nil {
		ctx.JSON(http.StatusBadRequest, gin.H{"error": err.Error()})
		return
	}

	// Get job ID from URL parameter
	jobID := ctx.Param("id")

	job := model.Job{}
	result := h.DB.First(&job, "id = ?", jobID)
	if result.Error != nil {
		ctx.JSON(http.StatusNotFound, gin.H{"error": "Job not found"})
		return
	}

	tx := h.DB.Begin()
	result = tx.Take(&job)
	if result.Error != nil {
		tx.Rollback()
		ctx.JSON(http.StatusInternalServerError, gin.H{"error": result.Error.Error()})
		return
	}
	if input.Approve {
		job.ApprovalStatus = model.JobApprovalAccepted
	} else {
		job.ApprovalStatus = model.JobApprovalRejected
	}
	if err := tx.Save(&job).Error; err != nil {
		tx.Rollback()
		ctx.JSON(http.StatusInternalServerError, gin.H{"error": err.Error()})
		return
	}
	if err := tx.Create(&model.Audit{
		ActorID:    ctx.MustGet("userID").(string),
		Action:     string(job.ApprovalStatus),
		ObjectName: "Job",
		ObjectID:   strconv.FormatUint(uint64(job.ID), 10),
	}).Error; err != nil {
		tx.Rollback()
		ctx.JSON(http.StatusInternalServerError, gin.H{"error": err.Error()})
		return
	}
<<<<<<< HEAD
	jobApplication := model.JobApplication{
		UserID:   student.UserID,
		JobID:    job.ID,
		AltPhone: input.AltPhone,
		AltEmail: input.AltEmail,
		Status:   model.JobApplicationPending,
	}
	success := false
	// If create job application fails remove files
	defer (func() {
		if !success {
			for _, file := range jobApplication.Files {
				_ = h.DB.Delete(&file)
			}
		}
	})()

	// Save all files into database and file system
	for _, file := range input.Files {
		fileObject, err := SaveFile(ctx, h.DB, student.UserID, file, model.FileCategoryDocument)
		if err != nil {
			ctx.JSON(http.StatusInternalServerError, gin.H{"error": fmt.Sprintf("failed to save file %s: %s", file.Filename, err.Error())})
			return
		}
		jobApplication.Files = append(jobApplication.Files, *fileObject)
	}

	// Create application database object
	if err := h.DB.Create(&jobApplication).Error; err != nil {
=======
	if err := tx.Commit().Error; err != nil {
>>>>>>> be0b444a
		ctx.JSON(http.StatusInternalServerError, gin.H{"error": err.Error()})
		return
	}
	ctx.JSON(http.StatusOK, gin.H{
		"message": "ok",
	})
}

<<<<<<< HEAD
// Fetch job applications from database
func (h *JobHandlers) FetchJobApplications(ctx *gin.Context) {
	// Get user ID from context (auth middleware)
	userId := ctx.MustGet("userID").(string)

	// Bind input data to struct
	type FetchJobApplicationsInput struct {
		ID     *uint  `json:"id" form:"id"`
		JobID  *uint  `json:"jobId" form:"jobId"`
		Offset uint   `json:"offset" form:"offset"`
		Limit  uint   `json:"limit" form:"limit" binding:"max=64"`
		SortBy string `json:"sortBy" form:"sortBy" binding:"oneof='latest' 'oldest' 'name_az' 'name_za'"`
	}
	input := FetchJobApplicationsInput{}
	err := ctx.Bind(&input)
	if err != nil {
		ctx.JSON(http.StatusInternalServerError, gin.H{"error": err.Error()})
=======
// @Summary Get job details
// @Description Retrieves the detailed information for a single job posting by its ID.
// @Tags Jobs
// @Security BearerAuth
// @Produce json
// @Param id path uint true "Job ID"
// @Success 200 {object} handlers.JobResponse "Job details retrieved successfully"
// @Failure 400 {object} object{error=string} "Bad Request: Invalid job ID"
// @Failure 500 {object} object{error=string} "Internal Server Error"
// @Router /jobs/{id} [get]
func (h *JobHandlers) GetJobDetailHandler(ctx *gin.Context) {
	jobIdStr := ctx.Param("id")
	jobId64, err := strconv.ParseInt(jobIdStr, 10, 64)
	if err != nil || jobId64 <= 0 || jobId64 > math.MaxUint32 {
		ctx.JSON(http.StatusBadRequest, gin.H{"error": "invalid job ID"})
>>>>>>> be0b444a
		return
	}
	jobId := uint(jobId64)

<<<<<<< HEAD
	// Create Job application with applicant name
	type JobApplicationWithApplicantName struct {
		model.JobApplication
		Username string `json:"username"`
	}
	query := h.DB.Model(&model.JobApplication{}).Joins("INNER JOIN google_o_auth_details ON google_o_auth_details.user_id = job_applications.user_id").Select("job_applications.*", "CONCAT(google_o_auth_details.first_name, ' ', google_o_auth_details.last_name) as username")

	// If ID is provided fetch only that job application
	if input.ID != nil {
		var jobApplication JobApplicationWithApplicantName
		if err := query.Take(&jobApplication).Error; err != nil {
			ctx.JSON(http.StatusInternalServerError, gin.H{"error": err.Error()})
			return
		}
		ctx.JSON(http.StatusOK, jobApplication)
		return
	}

	// If JobID is provided fetch job applications for that job
	if input.JobID != nil {
		query = query.Where(&model.JobApplication{JobID: *input.JobID})
	} else {
		// If JobID is not provided, fetch job applications for the user's company or student profile
		company := model.Company{
			UserID: userId,
		}
		result := h.DB.Limit(1).Find(&company)
		if result.Error != nil {
			// Handle error
			ctx.JSON(http.StatusInternalServerError, gin.H{"error": result.Error.Error()})
			return
		} else if result.RowsAffected != 0 {
			// Case: User is a company
			query = query.Joins("INNER JOIN jobs on jobs.id = job_applications.job_id").Where("company_id = ?", userId)
		} else {
			// Case: User is a student
			student := model.Student{
				UserID: userId,
			}
			result = h.DB.Limit(1).Find(&student)
			if result.Error != nil {
				// Handle error
				ctx.JSON(http.StatusInternalServerError, gin.H{"error": result.Error.Error()})
				return
			} else if result.RowsAffected != 0 {
				// Case: User is a student
				query = query.Where(&model.JobApplication{UserID: userId})
			} else {
				// Case: User is neither company nor student
				ctx.JSON(http.StatusInternalServerError, gin.H{"error": "neither company nor student"})
				return
			}
		}
	}

	switch input.SortBy {
	case "latest":
		query = query.Order("created_at DESC")
	case "oldest":
		query = query.Order("created_at ASC")
	case "name_az":
		query = query.Order("username ASC")
	case "name_za":
		query = query.Order("username DESC")
	}

	// Return job application with name and preloaded files
	var jobApplications []JobApplicationWithApplicantName
	result := query.Offset(int(input.Offset)).Limit(int(input.Limit)).Preload("Files").Scan(&jobApplications)
	if result.Error != nil {
		ctx.JSON(http.StatusInternalServerError, gin.H{"error": result.Error.Error()})
		return
	}
	ctx.JSON(http.StatusOK, jobApplications)
}

// Accept or reject job applications
func (h *JobHandlers) AcceptJobApplication(ctx *gin.Context) {
	// Get user ID from context (auth middleware)
	userId := ctx.MustGet("userID").(string)

	// Bind input data to struct
	type AcceptJobApplicationInput struct {
		ID     uint `json:"id" form:"id"`
		Accept bool `json:"accept" form:"accept"`
	}

	input := AcceptJobApplicationInput{}
	err := ctx.Bind(&input)
	if err != nil {
		ctx.JSON(http.StatusInternalServerError, gin.H{"error": err.Error()})
		return
	}

	// Get Job application
	jobApplication := model.JobApplication{}
	if err := h.DB.Model(&jobApplication).
		Joins("INNER JOIN jobs ON jobs.id = job_applications.job_id").
		Where("jobs.company_id = ?", userId).
		Where("job_applications.id = ?", input.ID).
		Take(&jobApplication).Error; err != nil {
		ctx.JSON(http.StatusInternalServerError, gin.H{"error": err.Error()})
		return
	}

	// Set new status
	if input.Accept {
		jobApplication.Status = model.JobApplicationAccepted
	} else {
		jobApplication.Status = model.JobApplicationRejected
	}

	// Save
	if err := h.DB.Save(&jobApplication).Error; err != nil {
		ctx.JSON(http.StatusInternalServerError, gin.H{"error": err.Error()})
		return
	}

	// Return ok message
	ctx.JSON(http.StatusOK, gin.H{"message": "ok"})
=======
	var job JobResponse
	if err := h.DB.Model(&model.Job{}).
		Select("jobs.*, users.username as company_name, companies.photo_id, companies.banner_id").
		Joins("INNER JOIN users ON users.id = jobs.company_id").
		Joins("INNER JOIN companies ON companies.user_id = jobs.company_id").
		First(&job, jobId).Error; err != nil {
		ctx.JSON(http.StatusInternalServerError, gin.H{"error": err.Error()})
		return
	}

	ctx.JSON(http.StatusOK, job)
>>>>>>> be0b444a
}<|MERGE_RESOLUTION|>--- conflicted
+++ resolved
@@ -32,10 +32,10 @@
 	Duration    string `json:"duration" binding:"required,max=128"`
 	Description string `json:"description" binding:"required,max=16384"`
 	Location    string `json:"location" binding:"required,max=128"`
-	JobType     string `json:"jobtype" binding:"required,oneof='fulltime' 'parttime' 'contract' 'casual' 'internship'"`
+	JobType     string `json:"jobType" binding:"required,oneof='fulltime' 'parttime' 'contract' 'casual' 'internship'"`
 	Experience  string `json:"experience" binding:"required,oneof='newgrad' 'junior' 'senior' 'manager' 'internship'"`
-	MinSalary   uint   `json:"minsalary"`
-	MaxSalary   uint   `json:"maxsalary"`
+	MinSalary   uint   `json:"minSalary"`
+	MaxSalary   uint   `json:"maxSalary"`
 	Open        bool   `json:"open"`
 }
 
@@ -46,10 +46,10 @@
 	Duration    *string `json:"duration" binding:"omitempty,max=128"`
 	Description *string `json:"description" binding:"omitempty,max=16384"`
 	Location    *string `json:"location" binding:"omitempty,max=128"`
-	JobType     *string `json:"jobtype" binding:"omitempty,oneof='fulltime' 'parttime' 'contract' 'casual' 'internship'"`
+	JobType     *string `json:"jobType" binding:"omitempty,oneof='fulltime' 'parttime' 'contract' 'casual' 'internship'"`
 	Experience  *string `json:"experience" binding:"omitempty,oneof='newgrad' 'junior' 'senior' 'manager' 'internship'"`
-	MinSalary   *uint   `json:"minsalary" binding:"omitempty"`
-	MaxSalary   *uint   `json:"maxsalary" binding:"omitempty"`
+	MinSalary   *uint   `json:"minSalary" binding:"omitempty"`
+	MaxSalary   *uint   `json:"maxSalary" binding:"omitempty"`
 	Open        *bool   `json:"open" binding:"omitempty"`
 }
 
@@ -120,7 +120,7 @@
 
 	// Validate input data
 	if input.MaxSalary < input.MinSalary {
-		ctx.JSON(http.StatusBadRequest, gin.H{"error": "minsalary must be lower than or equal to maxsalary"})
+		ctx.JSON(http.StatusBadRequest, gin.H{"error": "minSalary must be lower than or equal to maxSalary"})
 		return
 	}
 	company := model.Company{
@@ -166,10 +166,10 @@
 // @Param offset query uint false "Pagination offset"
 // @Param location query string false "Filter by location"
 // @Param keyword query string false "Search keyword for name and description"
-// @Param jobtype query []string false "Filter by job type(s)"
+// @Param jobType query []string false "Filter by job type(s)"
 // @Param experience query []string false "Filter by experience level(s)"
-// @Param minsalary query uint false "Minimum salary filter"
-// @Param maxsalary query uint false "Maximum salary filter"
+// @Param minSalary query uint false "Minimum salary filter"
+// @Param maxSalary query uint false "Maximum salary filter"
 // @Param open query bool false "Filter by open status (company only)"
 // @Param companyId query string false "Filter by company ID"
 // @Param id query uint false "Filter by specific job ID"
@@ -187,10 +187,10 @@
 		Offset         uint     `json:"offset" form:"offset"`
 		Location       string   `json:"location" form:"location" binding:"max=128"`
 		Keyword        string   `json:"keyword" form:"keyword" binding:"max=256"`
-		JobType        []string `json:"jobtype" form:"jobtype" binding:"max=5,dive,max=32"`
+		JobType        []string `json:"jobType" form:"jobType" binding:"max=5,dive,max=32"`
 		Experience     []string `json:"experience" form:"experience" binding:"max=5,dive,max=32"`
-		MinSalary      uint     `json:"minsalary" form:"minsalary"`
-		MaxSalary      uint     `json:"maxsalary" form:"maxsalary"`
+		MinSalary      uint     `json:"minSalary" form:"minSalary"`
+		MaxSalary      uint     `json:"maxSalary" form:"maxSalary"`
 		Open           *bool    `json:"open" form:"open"`
 		CompanyID      string   `json:"companyId" form:"companyId" binding:"max=64"`
 		JobID          *uint    `json:"id" form:"id" binding:"omitempty,max=64"`
@@ -400,7 +400,7 @@
 		job.MaxSalary = *input.MaxSalary
 	}
 	if job.MinSalary > job.MaxSalary {
-		ctx.JSON(http.StatusBadRequest, gin.H{"error": "minsalary cannot exceed maxsalary"})
+		ctx.JSON(http.StatusBadRequest, gin.H{"error": "minSalary cannot exceed maxSalary"})
 		return
 	}
 
@@ -470,39 +470,7 @@
 		ctx.JSON(http.StatusInternalServerError, gin.H{"error": err.Error()})
 		return
 	}
-<<<<<<< HEAD
-	jobApplication := model.JobApplication{
-		UserID:   student.UserID,
-		JobID:    job.ID,
-		AltPhone: input.AltPhone,
-		AltEmail: input.AltEmail,
-		Status:   model.JobApplicationPending,
-	}
-	success := false
-	// If create job application fails remove files
-	defer (func() {
-		if !success {
-			for _, file := range jobApplication.Files {
-				_ = h.DB.Delete(&file)
-			}
-		}
-	})()
-
-	// Save all files into database and file system
-	for _, file := range input.Files {
-		fileObject, err := SaveFile(ctx, h.DB, student.UserID, file, model.FileCategoryDocument)
-		if err != nil {
-			ctx.JSON(http.StatusInternalServerError, gin.H{"error": fmt.Sprintf("failed to save file %s: %s", file.Filename, err.Error())})
-			return
-		}
-		jobApplication.Files = append(jobApplication.Files, *fileObject)
-	}
-
-	// Create application database object
-	if err := h.DB.Create(&jobApplication).Error; err != nil {
-=======
 	if err := tx.Commit().Error; err != nil {
->>>>>>> be0b444a
 		ctx.JSON(http.StatusInternalServerError, gin.H{"error": err.Error()})
 		return
 	}
@@ -511,25 +479,6 @@
 	})
 }
 
-<<<<<<< HEAD
-// Fetch job applications from database
-func (h *JobHandlers) FetchJobApplications(ctx *gin.Context) {
-	// Get user ID from context (auth middleware)
-	userId := ctx.MustGet("userID").(string)
-
-	// Bind input data to struct
-	type FetchJobApplicationsInput struct {
-		ID     *uint  `json:"id" form:"id"`
-		JobID  *uint  `json:"jobId" form:"jobId"`
-		Offset uint   `json:"offset" form:"offset"`
-		Limit  uint   `json:"limit" form:"limit" binding:"max=64"`
-		SortBy string `json:"sortBy" form:"sortBy" binding:"oneof='latest' 'oldest' 'name_az' 'name_za'"`
-	}
-	input := FetchJobApplicationsInput{}
-	err := ctx.Bind(&input)
-	if err != nil {
-		ctx.JSON(http.StatusInternalServerError, gin.H{"error": err.Error()})
-=======
 // @Summary Get job details
 // @Description Retrieves the detailed information for a single job posting by its ID.
 // @Tags Jobs
@@ -545,86 +494,21 @@
 	jobId64, err := strconv.ParseInt(jobIdStr, 10, 64)
 	if err != nil || jobId64 <= 0 || jobId64 > math.MaxUint32 {
 		ctx.JSON(http.StatusBadRequest, gin.H{"error": "invalid job ID"})
->>>>>>> be0b444a
 		return
 	}
 	jobId := uint(jobId64)
 
-<<<<<<< HEAD
-	// Create Job application with applicant name
-	type JobApplicationWithApplicantName struct {
-		model.JobApplication
-		Username string `json:"username"`
-	}
-	query := h.DB.Model(&model.JobApplication{}).Joins("INNER JOIN google_o_auth_details ON google_o_auth_details.user_id = job_applications.user_id").Select("job_applications.*", "CONCAT(google_o_auth_details.first_name, ' ', google_o_auth_details.last_name) as username")
-
-	// If ID is provided fetch only that job application
-	if input.ID != nil {
-		var jobApplication JobApplicationWithApplicantName
-		if err := query.Take(&jobApplication).Error; err != nil {
-			ctx.JSON(http.StatusInternalServerError, gin.H{"error": err.Error()})
-			return
-		}
-		ctx.JSON(http.StatusOK, jobApplication)
-		return
-	}
-
-	// If JobID is provided fetch job applications for that job
-	if input.JobID != nil {
-		query = query.Where(&model.JobApplication{JobID: *input.JobID})
-	} else {
-		// If JobID is not provided, fetch job applications for the user's company or student profile
-		company := model.Company{
-			UserID: userId,
-		}
-		result := h.DB.Limit(1).Find(&company)
-		if result.Error != nil {
-			// Handle error
-			ctx.JSON(http.StatusInternalServerError, gin.H{"error": result.Error.Error()})
-			return
-		} else if result.RowsAffected != 0 {
-			// Case: User is a company
-			query = query.Joins("INNER JOIN jobs on jobs.id = job_applications.job_id").Where("company_id = ?", userId)
-		} else {
-			// Case: User is a student
-			student := model.Student{
-				UserID: userId,
-			}
-			result = h.DB.Limit(1).Find(&student)
-			if result.Error != nil {
-				// Handle error
-				ctx.JSON(http.StatusInternalServerError, gin.H{"error": result.Error.Error()})
-				return
-			} else if result.RowsAffected != 0 {
-				// Case: User is a student
-				query = query.Where(&model.JobApplication{UserID: userId})
-			} else {
-				// Case: User is neither company nor student
-				ctx.JSON(http.StatusInternalServerError, gin.H{"error": "neither company nor student"})
-				return
-			}
-		}
-	}
-
-	switch input.SortBy {
-	case "latest":
-		query = query.Order("created_at DESC")
-	case "oldest":
-		query = query.Order("created_at ASC")
-	case "name_az":
-		query = query.Order("username ASC")
-	case "name_za":
-		query = query.Order("username DESC")
-	}
-
-	// Return job application with name and preloaded files
-	var jobApplications []JobApplicationWithApplicantName
-	result := query.Offset(int(input.Offset)).Limit(int(input.Limit)).Preload("Files").Scan(&jobApplications)
-	if result.Error != nil {
-		ctx.JSON(http.StatusInternalServerError, gin.H{"error": result.Error.Error()})
-		return
-	}
-	ctx.JSON(http.StatusOK, jobApplications)
+	var job JobResponse
+	if err := h.DB.Model(&model.Job{}).
+		Select("jobs.*, users.username as company_name, companies.photo_id, companies.banner_id").
+		Joins("INNER JOIN users ON users.id = jobs.company_id").
+		Joins("INNER JOIN companies ON companies.user_id = jobs.company_id").
+		First(&job, jobId).Error; err != nil {
+		ctx.JSON(http.StatusInternalServerError, gin.H{"error": err.Error()})
+		return
+	}
+
+	ctx.JSON(http.StatusOK, job)
 }
 
 // Accept or reject job applications
@@ -671,17 +555,4 @@
 
 	// Return ok message
 	ctx.JSON(http.StatusOK, gin.H{"message": "ok"})
-=======
-	var job JobResponse
-	if err := h.DB.Model(&model.Job{}).
-		Select("jobs.*, users.username as company_name, companies.photo_id, companies.banner_id").
-		Joins("INNER JOIN users ON users.id = jobs.company_id").
-		Joins("INNER JOIN companies ON companies.user_id = jobs.company_id").
-		First(&job, jobId).Error; err != nil {
-		ctx.JSON(http.StatusInternalServerError, gin.H{"error": err.Error()})
-		return
-	}
-
-	ctx.JSON(http.StatusOK, job)
->>>>>>> be0b444a
 }