package handlers

import (
	"ku-work/backend/helper"
	"ku-work/backend/model"
	"net/http"
	"time"

	"github.com/gin-gonic/gin"
	"gorm.io/gorm"
)

type CompanyHandlers struct {
	DB *gorm.DB
}

func NewCompanyHandlers(db *gorm.DB) *CompanyHandlers {
	return &CompanyHandlers{
		DB: db,
	}
}

<<<<<<< HEAD
// Handler function for editing company profile
//
// Taking user input and updating the company profile in the database.
// Support partial updates. If any field is not provided, it will not be updated.
//
// Support request with multipart/form-data
func (h *CompanyHandlers) EditProfileHandler(ctx *gin.Context) {
	// take user ID from context (auth middleware)
	userId := ctx.MustGet("userID").(string)
	// Expected form of data from request (ctx), no data is required, partial data is allowed.
	type CompanyEditProfileInput struct {
		Phone    *string               `form:"phone" binding:"omitempty,max=20"`
		Address  *string               `form:"address" binding:"omitempty,max=512"`
		City     *string               `form:"city" binding:"omitempty,max=128"`
		Country  *string               `form:"country" binding:"omitempty,max=128"`
		Photo    *multipart.FileHeader `form:"photo" binding:"omitempty"`
		Banner   *multipart.FileHeader `form:"banner" binding:"omitempty"`
		Email    *string               `form:"email" binding:"omitempty,max=100"`
		Website  *string               `form:"website" binding:"omitempty,max=200"`
		AboutUs  *string               `form:"about" binding:"omitempty,max=16384"`
		Username *string               `form:"username" binding:"omitempty,max=256"`
	}
	input := CompanyEditProfileInput{}

	// Validate input data
	err := ctx.MustBindWith(&input, binding.FormMultipart)
	if err != nil {
		ctx.JSON(http.StatusBadRequest, gin.H{"error": err.Error()})
		return
	}

	if input.Username != nil {
		var usernameCount int64
		if err := h.DB.Model(&model.User{}).Where(&model.User{
			Username: *input.Username,
		}).Count(&usernameCount).Error; err != nil {
			ctx.JSON(http.StatusInternalServerError, gin.H{"error": err.Error()})
			return
		}
		if usernameCount > 0 {
			ctx.JSON(http.StatusConflict, gin.H{"error": "username already exist"})
			return
		}
		user := model.User{
			ID: userId,
		}
		if err := h.DB.Take(&user).Error; err != nil {
			ctx.JSON(http.StatusInternalServerError, gin.H{"error": err.Error()})
			return
		}
		user.Username = *input.Username
		if err := h.DB.Save(&user).Error; err != nil {
			ctx.JSON(http.StatusInternalServerError, gin.H{"error": err.Error()})
			return
		}
	}

	// Get current company data
	company := model.Company{
		UserID: userId,
	}
	if err := h.DB.First(&company).Error; err != nil {
		ctx.JSON(http.StatusInternalServerError, gin.H{"error": err.Error()})
		return
	}

	// Update company data if input is provided in request
	if input.Phone != nil {
		company.Phone = *input.Phone
	}
	if input.Address != nil {
		company.Address = *input.Address
	}
	if input.City != nil {
		company.City = *input.City
	}
	if input.Country != nil {
		company.Country = *input.Country
	}
	if input.Email != nil {
		company.Email = *input.Email
	}
	if input.Website != nil {
		company.Website = *input.Website
	}
	if input.AboutUs != nil {
		company.AboutUs = *input.AboutUs
	}
	if input.Photo != nil {
		photo, err := SaveFile(ctx, h.DB, userId, input.Photo, model.FileCategoryImage)
		if err != nil {
			ctx.JSON(http.StatusInternalServerError, gin.H{"error": err.Error()})
			return
		}
		company.PhotoID = photo.ID
	}

	success := false

	defer (func() {
		if !success && input.Photo != nil {
			_ = h.DB.Delete(&model.File{
				ID: company.PhotoID,
			})
		}
	})()
	if input.Banner != nil {
		banner, err := SaveFile(ctx, h.DB, userId, input.Banner, model.FileCategoryImage)
		if err != nil {
			ctx.JSON(http.StatusInternalServerError, gin.H{"error": err.Error()})
			return
		}
		company.BannerID = banner.ID
	}

	// Remove file that are recently saved if request is not successful
	defer (func() {
		if !success && input.Banner != nil {
			_ = h.DB.Delete(&model.File{
				ID: company.BannerID,
			})
		}
	})()

	// Save updated company to database.
	if err := h.DB.Save(&company).Error; err != nil {
		ctx.JSON(http.StatusInternalServerError, gin.H{"error": err.Error()})
		return
	}

	success = true

	ctx.JSON(http.StatusOK, gin.H{
		"message": "ok",
	})
=======
// CompanyResponse defines the API response for company data, excluding GORM-specific types like DeletedAt.
type CompanyResponse struct {
	ID        uint      `json:"id"`
	CreatedAt time.Time `json:"createdAt"`
	UpdatedAt time.Time `json:"updatedAt"`
	UserID    string    `json:"userId"`
	Email     string    `json:"email"`
	Phone     string    `json:"phone"`
	PhotoID   string    `json:"photoId"`
	BannerID  string    `json:"bannerId"`
	Address   string    `json:"address"`
	City      string    `json:"city"`
	Country   string    `json:"country"`
	Website   string    `json:"website"`
	AboutUs   string    `json:"about"`
	Name      string    `json:"name"`
>>>>>>> fae4b0f1
}

// @Summary Get a company's profile
// @Description Retrieves the profile of a specific company using their user ID.
// @Tags Companies
// @Security BearerAuth
// @Produce json
// @Param id path string true "Company User ID"
// @Success 200 {object} handlers.CompanyResponse "Company profile retrieved successfully"
// @Failure 500 {object} object{error=string} "Internal Server Error"
// @Router /company/{id} [get]
func (h *CompanyHandlers) GetCompanyProfileHandler(ctx *gin.Context) {
	id := ctx.Param("id")

	// Try to get company info with company name included.
	type CompanyInfo struct {
		model.Company
		Name string `json:"name"`
	}
	var company CompanyInfo
	if err := h.DB.Model(&model.Company{}).Select("companies.*, users.username as name").Joins("INNER JOIN users on users.id = companies.user_id").Where("companies.user_id = ?", id).Take(&company).Error; err != nil {
		ctx.JSON(http.StatusInternalServerError, gin.H{"error": err.Error()})
		return
	}

	ctx.JSON(http.StatusOK, company)
}

// @Summary Get a list of all companies (Admin only)
// @Description Retrieves a list of all registered companies. This endpoint is restricted to admin users.
// @Tags Companies
// @Security BearerAuth
// @Produce json
// @Success 200 {array} handlers.CompanyResponse "List of all companies"
// @Failure 403 {object} object{error=string} "Forbidden"
// @Failure 500 {object} object{error=string} "Internal Server Error"
// @Router /company [get]
func (h *CompanyHandlers) GetCompanyListHandler(ctx *gin.Context) {
	userId := ctx.MustGet("userID").(string)
	role := helper.GetRole(userId, h.DB)
	if role != helper.Admin {
		ctx.JSON(http.StatusForbidden, gin.H{"error": "Forbidden"})
		return
	}
	var companies []CompanyResponse
	if err := h.DB.Model(&model.Company{}).
		Select("companies.id, companies.created_at, companies.updated_at, companies.user_id, companies.email, companies.phone, companies.photo_id, companies.banner_id, companies.address, companies.city, companies.country, companies.website, companies.about_us, users.username as name").
		Joins("INNER JOIN users on users.id = companies.user_id").
		Find(&companies).Error; err != nil {
		ctx.JSON(http.StatusInternalServerError, gin.H{"error": err.Error()})
		return
	}
	ctx.JSON(http.StatusOK, companies)
}<|MERGE_RESOLUTION|>--- conflicted
+++ resolved
@@ -20,143 +20,6 @@
 	}
 }
 
-<<<<<<< HEAD
-// Handler function for editing company profile
-//
-// Taking user input and updating the company profile in the database.
-// Support partial updates. If any field is not provided, it will not be updated.
-//
-// Support request with multipart/form-data
-func (h *CompanyHandlers) EditProfileHandler(ctx *gin.Context) {
-	// take user ID from context (auth middleware)
-	userId := ctx.MustGet("userID").(string)
-	// Expected form of data from request (ctx), no data is required, partial data is allowed.
-	type CompanyEditProfileInput struct {
-		Phone    *string               `form:"phone" binding:"omitempty,max=20"`
-		Address  *string               `form:"address" binding:"omitempty,max=512"`
-		City     *string               `form:"city" binding:"omitempty,max=128"`
-		Country  *string               `form:"country" binding:"omitempty,max=128"`
-		Photo    *multipart.FileHeader `form:"photo" binding:"omitempty"`
-		Banner   *multipart.FileHeader `form:"banner" binding:"omitempty"`
-		Email    *string               `form:"email" binding:"omitempty,max=100"`
-		Website  *string               `form:"website" binding:"omitempty,max=200"`
-		AboutUs  *string               `form:"about" binding:"omitempty,max=16384"`
-		Username *string               `form:"username" binding:"omitempty,max=256"`
-	}
-	input := CompanyEditProfileInput{}
-
-	// Validate input data
-	err := ctx.MustBindWith(&input, binding.FormMultipart)
-	if err != nil {
-		ctx.JSON(http.StatusBadRequest, gin.H{"error": err.Error()})
-		return
-	}
-
-	if input.Username != nil {
-		var usernameCount int64
-		if err := h.DB.Model(&model.User{}).Where(&model.User{
-			Username: *input.Username,
-		}).Count(&usernameCount).Error; err != nil {
-			ctx.JSON(http.StatusInternalServerError, gin.H{"error": err.Error()})
-			return
-		}
-		if usernameCount > 0 {
-			ctx.JSON(http.StatusConflict, gin.H{"error": "username already exist"})
-			return
-		}
-		user := model.User{
-			ID: userId,
-		}
-		if err := h.DB.Take(&user).Error; err != nil {
-			ctx.JSON(http.StatusInternalServerError, gin.H{"error": err.Error()})
-			return
-		}
-		user.Username = *input.Username
-		if err := h.DB.Save(&user).Error; err != nil {
-			ctx.JSON(http.StatusInternalServerError, gin.H{"error": err.Error()})
-			return
-		}
-	}
-
-	// Get current company data
-	company := model.Company{
-		UserID: userId,
-	}
-	if err := h.DB.First(&company).Error; err != nil {
-		ctx.JSON(http.StatusInternalServerError, gin.H{"error": err.Error()})
-		return
-	}
-
-	// Update company data if input is provided in request
-	if input.Phone != nil {
-		company.Phone = *input.Phone
-	}
-	if input.Address != nil {
-		company.Address = *input.Address
-	}
-	if input.City != nil {
-		company.City = *input.City
-	}
-	if input.Country != nil {
-		company.Country = *input.Country
-	}
-	if input.Email != nil {
-		company.Email = *input.Email
-	}
-	if input.Website != nil {
-		company.Website = *input.Website
-	}
-	if input.AboutUs != nil {
-		company.AboutUs = *input.AboutUs
-	}
-	if input.Photo != nil {
-		photo, err := SaveFile(ctx, h.DB, userId, input.Photo, model.FileCategoryImage)
-		if err != nil {
-			ctx.JSON(http.StatusInternalServerError, gin.H{"error": err.Error()})
-			return
-		}
-		company.PhotoID = photo.ID
-	}
-
-	success := false
-
-	defer (func() {
-		if !success && input.Photo != nil {
-			_ = h.DB.Delete(&model.File{
-				ID: company.PhotoID,
-			})
-		}
-	})()
-	if input.Banner != nil {
-		banner, err := SaveFile(ctx, h.DB, userId, input.Banner, model.FileCategoryImage)
-		if err != nil {
-			ctx.JSON(http.StatusInternalServerError, gin.H{"error": err.Error()})
-			return
-		}
-		company.BannerID = banner.ID
-	}
-
-	// Remove file that are recently saved if request is not successful
-	defer (func() {
-		if !success && input.Banner != nil {
-			_ = h.DB.Delete(&model.File{
-				ID: company.BannerID,
-			})
-		}
-	})()
-
-	// Save updated company to database.
-	if err := h.DB.Save(&company).Error; err != nil {
-		ctx.JSON(http.StatusInternalServerError, gin.H{"error": err.Error()})
-		return
-	}
-
-	success = true
-
-	ctx.JSON(http.StatusOK, gin.H{
-		"message": "ok",
-	})
-=======
 // CompanyResponse defines the API response for company data, excluding GORM-specific types like DeletedAt.
 type CompanyResponse struct {
 	ID        uint      `json:"id"`
@@ -173,7 +36,6 @@
 	Website   string    `json:"website"`
 	AboutUs   string    `json:"about"`
 	Name      string    `json:"name"`
->>>>>>> fae4b0f1
 }
 
 // @Summary Get a company's profile
