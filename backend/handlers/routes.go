--- conflicted
+++ resolved
@@ -9,14 +9,10 @@
 
 func SetupRoutes(router *gin.Engine, db *gorm.DB) {
 	// Initialize handlers
-<<<<<<< HEAD
-	userHandlers := NewUserHandlers(db)
-	jobHandlers := NewJobHandlers(db)
-=======
 	jwtHandler := NewJWTHandlers(db)
 	localAuthHandlers := NewLocalAuthHandlers(db,jwtHandler)
 	googleAuthHandlers := NewOAuthHandlers(db,jwtHandler)
->>>>>>> 26b36ad5
+	jobHandlers := NewJobHandlers(db)
 
 	router.POST("/register", localAuthHandlers.RegisterHandler)
 	router.POST("/google/login", googleAuthHandlers.GoogleOauthHandler)
@@ -24,24 +20,18 @@
 	router.POST("/refresh", jwtHandler.RefreshTokenHandler)
 	router.POST("/logout", jwtHandler.LogoutHandler)
 
-<<<<<<< HEAD
-	// User routes
-	router.GET("/users", userHandlers.GetUsers)
-	router.POST("/create_user", userHandlers.CreateUser)
-
-	// Job routes
-	router.POST("/create_job", jobHandlers.CreateJob)
-=======
 	// Authentication Protected Routes
 	authed := router.Use(middlewares.AuthMiddleware(jwtHandler.JWTSecret))
 	authed.GET("/protected", func(ctx *gin.Context) {
 		ctx.JSON(200, gin.H{"message": "Protected route"})
 	})
-	
+
 	// Admin Routes
 	admin := authed.Use(middlewares.AdminPermissionMiddleware(db))
 	admin.GET("/admin", func(ctx *gin.Context) {
 		ctx.JSON(200, gin.H{"message": "Admin route"})
 	})
->>>>>>> 26b36ad5
+
+	// Job routes
+	admin.POST("/create_job", jobHandlers.CreateJob)
 }