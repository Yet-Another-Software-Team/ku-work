package handlers

import (
	"net/http"

	"ku-work/backend/services"

	"github.com/gin-gonic/gin"
)

// AdminHandlers handles admin-only HTTP endpoints and depends on the service layer.
type AdminHandlers struct {
	adminService services.AdminService
}

// NewAdminHandlers constructs AdminHandlers by wiring default repository and service
func NewAdminHandlers(svc services.AdminService) *AdminHandlers {
	return &AdminHandlers{adminService: svc}
}

// @Summary Get an Audit Log (Admin only)
// @Description Retrieves a list of all audit log entries. This endpoint is restricted to admin users.
// @Tags Admin
// @Security BearerAuth
// @Produce json
// @Success 200 {array} model.Audit "List of all audit log entries"
// @Failure 403 {object} object{error=string} "Forbidden"
// @Failure 500 {object} object{error=string} "Internal Server Error"
// @Router /admin/audits [get]
func (h *AdminHandlers) FetchAuditLog(ctx *gin.Context) {
	type FetchAuditLogInput struct {
		Offset uint `json:"offset" form:"offset"`
		Limit  uint `json:"limit" form:"limit" binding:"max=64"`
	}

	input := FetchAuditLogInput{
		Limit: 32,
	}

	if err := ctx.Bind(&input); err != nil {
		ctx.JSON(http.StatusInternalServerError, gin.H{"error": err.Error()})
		return
	}

	audits, err := h.adminService.FetchAuditLog(input.Offset, input.Limit)
	if err != nil {
		ctx.JSON(http.StatusInternalServerError, gin.H{"error": err.Error()})
		return
	}

	// Respond with the same payload shape as before.
	ctx.JSON(http.StatusOK, audits)
}

// @Summary Get log of email (Admin only)
// @Description Retrieves a list logs related to email i.e, sending success failure, to whom.
// @Tags Admin
// @Security BearerAuth
// @Produce json
// @Success 200 {array} model.MailLog "List of all audit log entries"
// @Failure 403 {object} object{error=string} "Forbidden"
// @Failure 500 {object} object{error=string} "Internal Server Error"
// @Router /admin/emaillog [get]
func (h *AdminHandlers) FetchEmailLog(ctx *gin.Context) {
	type FetchEmailLogInput struct {
		Offset uint `json:"offset" form:"offset"`
		Limit  uint `json:"limit" form:"limit" binding:"max=64"`
	}

	input := FetchEmailLogInput{
		Limit: 32,
	}

	if err := ctx.Bind(&input); err != nil {
		ctx.JSON(http.StatusInternalServerError, gin.H{"error": err.Error()})
		return
	}

	audits, err := h.adminService.FetchMailLog(input.Offset, input.Limit)
	if err != nil {
		ctx.JSON(http.StatusInternalServerError, gin.H{"error": err.Error()})
		return
	}
<<<<<<< HEAD

	// Respond with the same payload shape as before.
	ctx.JSON(http.StatusOK, audits)
=======
	ctx.JSON(http.StatusOK, auditLogEntry)
}

// @Summary Get log of email (Admin only)
// @Description Retrieves a list logs related to email i.e, sending success failure, to whom.
// @Tags Admin
// @Security BearerAuth
// @Produce json
// @Success 200 {array} model.MailLog "List of all audit log entries"
// @Failure 403 {object} object{error=string} "Forbidden"
// @Failure 500 {object} object{error=string} "Internal Server Error"
// @Router /admin/emaillog [get]
func (h *AdminHandlers) FetchEmailLog(ctx *gin.Context) {
	type FetchEmailLogInput struct {
		Offset uint `json:"offset" form:"offset"`
		Limit  uint `json:"limit" form:"limit" binding:"max=64"`
	}
	input := FetchEmailLogInput{
		Limit: 32,
	}
	err := ctx.Bind(&input)
	if err != nil {
		ctx.JSON(http.StatusInternalServerError, gin.H{"error": err.Error()})
		return
	}
	var emailLogs []model.MailLog
	result := h.DB.Model(&model.MailLog{}).
		Offset(int(input.Offset)).
		Limit(int(input.Limit)).
		Order(clause.OrderByColumn{Column: clause.Column{Name: "created_at"}, Desc: true}).
		Find(&emailLogs)
	if result.Error != nil {
		ctx.JSON(http.StatusInternalServerError, gin.H{"error": result.Error.Error()})
		return
	}
	ctx.JSON(http.StatusOK, emailLogs)
>>>>>>> f7deeaae
}<|MERGE_RESOLUTION|>--- conflicted
+++ resolved
@@ -81,12 +81,9 @@
 		ctx.JSON(http.StatusInternalServerError, gin.H{"error": err.Error()})
 		return
 	}
-<<<<<<< HEAD
 
 	// Respond with the same payload shape as before.
 	ctx.JSON(http.StatusOK, audits)
-=======
-	ctx.JSON(http.StatusOK, auditLogEntry)
 }
 
 // @Summary Get log of email (Admin only)
@@ -122,5 +119,4 @@
 		return
 	}
 	ctx.JSON(http.StatusOK, emailLogs)
->>>>>>> f7deeaae
 }