package handlers

import (
	"mime/multipart"
	"net/http"
	"time"

	"github.com/gin-gonic/gin"
	"github.com/gin-gonic/gin/binding"
	"gorm.io/datatypes"
	"gorm.io/gorm"

	"ku-work/backend/model"
)

type StudentHandler struct {
	DB           *gorm.DB
	fileHandlers *FileHandlers
}

func NewStudentHandler(db *gorm.DB, fileHandlers *FileHandlers) *StudentHandler {
	return &StudentHandler{
		DB:           db,
		fileHandlers: fileHandlers,
	}
}

func (h *StudentHandler) RegisterHandler(ctx *gin.Context) {
	userId := ctx.MustGet("userID").(string)
	type StudentRegistrationInput struct {
		Phone             string                `form:"phone" binding:"max=20"`
		BirthDate         string                `form:"birthDate" binding:"max=27"`
		AboutMe           string                `form:"aboutMe" binding:"max=16384"`
		GitHub            string                `form:"github" binding:"max=256"`
		LinkedIn          string                `form:"linkedIn" binding:"max=256"`
		StudentID         string                `form:"studentId" binding:"required,len=10"`
		Major             string                `form:"major" binding:"required,oneof='Software and Knowledge Engineering' 'Computer Engineering'"`
		StudentStatus     string                `form:"studentStatus" binding:"required,oneof='Graduated' 'Current Student'"`
		Photo             *multipart.FileHeader `form:"photo" binding:"required"`
		StudentStatusFile *multipart.FileHeader `form:"statusPhoto" binding:"required"`
	}

	var count int64
	h.DB.Model(&model.Student{}).Where("user_id = ?", userId).Count(&count)
	if count > 0 {
		ctx.JSON(http.StatusConflict, gin.H{"error": "user already registered to be student"})
		return
	}

	input := StudentRegistrationInput{}
	err := ctx.MustBindWith(&input, binding.FormMultipart)
	if err != nil {
		ctx.JSON(http.StatusBadRequest, gin.H{"error": err.Error()})
		return
	}
	var parsedBirthDate time.Time
	if input.BirthDate != "" {
		parsedBirthDate, err = time.Parse(time.RFC3339, input.BirthDate)
		if err != nil {
			ctx.JSON(http.StatusBadRequest, gin.H{"error": err.Error()})
			return
		}
	}

	tx := h.DB.Begin()
	defer tx.Rollback()

	photo, err := SaveFile(ctx, tx, userId, input.Photo, model.FileCategoryImage)
	if err != nil {
		ctx.JSON(http.StatusInternalServerError, gin.H{"error": err.Error()})
		return
	}
<<<<<<< HEAD
	statusDocumentID, err := SaveFile(ctx, tx, userId, input.StudentStatusFile, model.FileCategoryDocument)
=======
	statusPhoto, err := SaveFile(ctx, tx, userId, input.StudentStatusFile, model.FileCategoryDocument)
>>>>>>> f0341b66
	if err != nil {
		ctx.JSON(http.StatusInternalServerError, gin.H{"error": err.Error()})
		return
	}
	student := model.Student{
		UserID:              userId,
		Approved:            false,
		Phone:               input.Phone,
		PhotoID:             photo.ID,
		BirthDate:           datatypes.Date(parsedBirthDate),
		AboutMe:             input.AboutMe,
		GitHub:              input.GitHub,
		LinkedIn:            input.LinkedIn,
		StudentID:           input.StudentID,
		Major:               input.Major,
		StudentStatus:       input.StudentStatus,
<<<<<<< HEAD
		StudentStatusFileID: statusDocumentID,
=======
		StudentStatusFileID: statusPhoto.ID,
>>>>>>> f0341b66
	}
	result := tx.Create(&student)
	if result.Error != nil {
		ctx.String(http.StatusInternalServerError, result.Error.Error())
		return
	}

	if err := tx.Commit().Error; err != nil {
		ctx.String(http.StatusInternalServerError, err.Error())
		return
	}

	ctx.JSON(http.StatusOK, gin.H{
		"message": "ok",
	})
}

func (h *StudentHandler) EditProfileHandler(ctx *gin.Context) {
	userId := ctx.MustGet("userID").(string)
	type StudentEditProfileInput struct {
		Phone         *string               `form:"phone" binding:"omitempty,max=20"`
		BirthDate     *string               `form:"birthDate" binding:"omitempty,max=27"`
		AboutMe       *string               `form:"aboutMe" binding:"omitempty,max=16384"`
		GitHub        *string               `form:"github" binding:"omitempty,max=256"`
		LinkedIn      *string               `form:"linkedIn" binding:"omitempty,max=256"`
		StudentStatus string                `form:"studentStatus" binding:"required,oneof='Graduated' 'Current Student'"`
		Photo         *multipart.FileHeader `form:"photo"`
	}
	input := StudentEditProfileInput{}
	err := ctx.MustBindWith(&input, binding.FormMultipart)
	if err != nil {
		ctx.JSON(http.StatusBadRequest, gin.H{"error": err.Error()})
		return
	}
	student := model.Student{
		UserID: userId,
	}
	if err := h.DB.First(&student).Error; err != nil {
		ctx.JSON(http.StatusInternalServerError, gin.H{"error": err.Error()})
		return
	}
	if input.BirthDate != nil {
		parsedBirthDate, err := time.Parse(time.RFC3339, *input.BirthDate)
		if err != nil {
			ctx.JSON(http.StatusBadRequest, gin.H{"error": err.Error()})
			return
		}
		student.BirthDate = datatypes.Date(parsedBirthDate)
	}
	if input.Phone != nil {
		student.Phone = *input.Phone
	}
	if input.AboutMe != nil {
		student.AboutMe = *input.AboutMe
	}
	if input.GitHub != nil {
		student.GitHub = *input.GitHub
	}
	if input.LinkedIn != nil {
		student.LinkedIn = *input.LinkedIn
	}
	if input.StudentStatus != "" {
		student.StudentStatus = input.StudentStatus
	}
	if input.Photo != nil {
		photo, err := SaveFile(ctx, h.DB, userId, input.Photo, model.FileCategoryImage)
		if err != nil {
			ctx.JSON(http.StatusInternalServerError, gin.H{"error": err.Error()})
			return
		}
		student.PhotoID = photo.ID
	}
	result := h.DB.Save(&student)
	if result.Error != nil {
		ctx.JSON(http.StatusInternalServerError, gin.H{"error": result.Error.Error()})
		return
	}
	ctx.JSON(http.StatusOK, gin.H{
		"message": "ok",
	})
}

func (h *StudentHandler) ApproveHandler(ctx *gin.Context) {
	type StudentRegistrationApprovalInput struct {
		UserID string `json:"id" binding:"max=128"`
	}
	input := StudentRegistrationApprovalInput{}
	err := ctx.Bind(&input)
	if err != nil {
		ctx.JSON(http.StatusBadRequest, gin.H{"error": err.Error()})
		return
	}
	student := model.Student{
		UserID: input.UserID,
	}
	result := h.DB.First(&student)
	if result.Error != nil {
		ctx.String(http.StatusInternalServerError, result.Error.Error())
		return
	}
	student.Approved = true
	result = h.DB.Save(&student)
	if result.Error != nil {
		ctx.String(http.StatusInternalServerError, result.Error.Error())
		return
	}
	ctx.JSON(http.StatusOK, gin.H{
		"message": "ok",
	})
}

func (h *StudentHandler) GetProfileHandler(ctx *gin.Context) {
	userId := ctx.MustGet("userID").(string)
	type GetStudentProfileInput struct {
		UserID string `form:"id" binding:"max=128"`
	}
	input := GetStudentProfileInput{}
	err := ctx.MustBindWith(&input, binding.Form)
	if err != nil {
		ctx.JSON(http.StatusBadRequest, gin.H{"error": err.Error()})
		return
	}
	if input.UserID != "" {
		userId = input.UserID
	}
	student := model.Student{
		UserID: userId,
	}
	if err := h.DB.First(&student).Error; err != nil {
		ctx.JSON(http.StatusInternalServerError, gin.H{"error": err.Error()})
		return
	}
	ctx.JSON(http.StatusOK, gin.H{
		"profile": student,
	})
}<|MERGE_RESOLUTION|>--- conflicted
+++ resolved
@@ -70,11 +70,7 @@
 		ctx.JSON(http.StatusInternalServerError, gin.H{"error": err.Error()})
 		return
 	}
-<<<<<<< HEAD
-	statusDocumentID, err := SaveFile(ctx, tx, userId, input.StudentStatusFile, model.FileCategoryDocument)
-=======
-	statusPhoto, err := SaveFile(ctx, tx, userId, input.StudentStatusFile, model.FileCategoryDocument)
->>>>>>> f0341b66
+	statusDocument, err := SaveFile(ctx, tx, userId, input.StudentStatusFile, model.FileCategoryDocument)
 	if err != nil {
 		ctx.JSON(http.StatusInternalServerError, gin.H{"error": err.Error()})
 		return
@@ -91,11 +87,7 @@
 		StudentID:           input.StudentID,
 		Major:               input.Major,
 		StudentStatus:       input.StudentStatus,
-<<<<<<< HEAD
-		StudentStatusFileID: statusDocumentID,
-=======
-		StudentStatusFileID: statusPhoto.ID,
->>>>>>> f0341b66
+		StudentStatusFileID: statusDocument.ID,
 	}
 	result := tx.Create(&student)
 	if result.Error != nil {
