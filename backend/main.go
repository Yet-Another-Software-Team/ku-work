--- conflicted
+++ resolved
@@ -138,12 +138,6 @@
 	return time.Duration(minutes) * time.Minute
 }
 
-<<<<<<< HEAD
-// setupRouter configures the Gin router with middleware and routes.
-// The FileService is provided via dependency injection so wiring of providers
-// and model hooks is done by the caller and passed into route setup.
-func setupRouter(db *gorm.DB, redisClient *redis.Client, emailService *services.EmailService, aiService *services.AIService, fileService *services.FileService) *gin.Engine {
-=======
 // getAccountDeletionInterval reads the account anonymization check interval from environment or returns default
 func getAccountDeletionInterval() time.Duration {
 	defaultInterval := 24 * time.Hour // Check once per day by default (PDPA compliant anonymization)
@@ -162,8 +156,7 @@
 }
 
 // setupRouter configures the Gin router with middleware and routes
-func setupRouter(db *gorm.DB, redisClient *redis.Client, emailService *services.EmailService, aiService *services.AIService) *gin.Engine {
->>>>>>> 1fcefc72
+func setupRouter(db *gorm.DB, redisClient *redis.Client, emailService *services.EmailService, aiService *services.AIService, fileService *services.FileService) *gin.Engine {
 	router := gin.Default()
 
 	// CORS middleware
