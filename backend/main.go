package main

import (
	"context"
	"ku-work/backend/database"
	"ku-work/backend/handlers"
	"ku-work/backend/helper"
	"ku-work/backend/middlewares"
	"ku-work/backend/services"
	"log"
	"net/http"
	"os"
	"os/signal"
	"strconv"
	"syscall"
	"time"

	"github.com/gin-contrib/cors"
	"github.com/gin-gonic/gin"
	"github.com/joho/godotenv"
	"github.com/redis/go-redis/v9"
	"gorm.io/gorm"

	docs "ku-work/backend/docs"

	swaggerfiles "github.com/swaggo/files"
	ginSwagger "github.com/swaggo/gin-swagger"
)

// @title KU-Work API
// @version 1.0
// @description This is a sample API for KU-Work
// @license.name Apache 2.0
// @license.url http://www.apache.org/licenses/LICENSE-2.0.html
// @securityDefinitions.apikey BearerAuth
// @in header
// @name Authorization
// @description Type "Bearer" followed by a space and the Token
func main() {
	_ = godotenv.Load()

	// Initialize infrastructure
	if err := initializeFilesDirectory(); err != nil {
		log.Printf("Failed to create files directory: %v", err)
		return
	}

	db, err := database.LoadDB()
	if err != nil {
		log.Printf("Database initialization failed: %v", err)
		return
	}

	redisClient := initializeRedis()
	emailService, aiService := initializeServices(db)
<<<<<<< HEAD

	// Setup background tasks
	ctx, cancel := context.WithCancel(context.Background())
	defer cancel()

	scheduler := setupScheduler(ctx, db, emailService)
	scheduler.Start()

	// Setup HTTP server
	router := setupRouter(db, redisClient, emailService, aiService)
	srv := startServer(router)

	// Graceful shutdown
	waitForShutdownSignal()
	performGracefulShutdown(srv, cancel, scheduler, redisClient)
}

// initializeFilesDirectory creates the files directory if it doesn't exist
func initializeFilesDirectory() error {
	return os.MkdirAll("./files", 0755)
}

// initializeRedis initializes Redis client with fail-open behavior
func initializeRedis() *redis.Client {
	redisClient, redis_err := database.LoadRedis()
	if redis_err != nil {
		log.Fatalf("FATAL: Redis initialization failed: %v.", redis_err)
		return nil
	}
	log.Println("Redis connected successfully")
	return redisClient
}

// initializeServices initializes email and AI services with proper error handling
func initializeServices(db *gorm.DB) (*services.EmailService, *services.AIService) {
	emailService, err := services.NewEmailService(db)
	if err != nil {
		log.Printf("Warning: Email service initialization failed: %v", err)
		return nil, nil
	}

	aiService, err := services.NewAIService(db, emailService)
	if err != nil {
		log.Printf("Warning: AI service initialization failed: %v", err)
		return emailService, nil
	}

=======

	// Setup background tasks
	ctx, cancel := context.WithCancel(context.Background())
	defer cancel()

	scheduler := setupScheduler(ctx, db, emailService)
	scheduler.Start()

	// Setup HTTP server
	router := setupRouter(db, redisClient, emailService, aiService)
	srv := startServer(router)

	// Graceful shutdown
	waitForShutdownSignal()
	performGracefulShutdown(srv, cancel, scheduler, redisClient)
}

// initializeFilesDirectory creates the files directory if it doesn't exist
func initializeFilesDirectory() error {
	return os.MkdirAll("./files", 0755)
}

// initializeRedis initializes Redis client with fail-open behavior
func initializeRedis() *redis.Client {
	redisClient, err := database.LoadRedis()
	if err != nil {
		log.Printf("Warning: Redis initialization failed: %v. Rate limiting will fail open.", err)
		return nil
	}
	log.Println("Redis connected successfully")
	return redisClient
}

// initializeServices initializes email and AI services with proper error handling
func initializeServices(db *gorm.DB) (*services.EmailService, *services.AIService) {
	emailService, err := services.NewEmailService(db)
	if err != nil {
		log.Printf("Warning: Email service initialization failed: %v", err)
		return nil, nil
	}

	aiService, err := services.NewAIService(db, emailService)
	if err != nil {
		log.Printf("Warning: AI service initialization failed: %v", err)
		return emailService, nil
	}

>>>>>>> 87f09588
	return emailService, aiService
}

// setupScheduler configures and returns the background task scheduler
func setupScheduler(ctx context.Context, db *gorm.DB, emailService *services.EmailService) *helper.Scheduler {
	scheduler := helper.NewScheduler(ctx)

	// Token cleanup task
	scheduler.AddTask("token-cleanup", time.Hour, func() error {
		return helper.CleanupExpiredTokens(db)
	})
<<<<<<< HEAD
=======

	// JWT blacklist cleanup task
	scheduler.AddTask("jwt-blacklist-cleanup", time.Hour, func() error {
		return helper.CleanupExpiredRevokedJWTs(db)
	})
>>>>>>> 87f09588

	// Email retry task (if email service is available)
	if emailService != nil {
		interval := getEmailRetryInterval()
		scheduler.AddTask("email-retry", interval, func() error {
			return emailService.RetryFailedEmails()
		})
	}

	return scheduler
}

<<<<<<< HEAD


=======
>>>>>>> 87f09588
// getEmailRetryInterval reads the email retry interval from environment or returns default
func getEmailRetryInterval() time.Duration {
	defaultInterval := 5 * time.Minute

	intervalStr, hasInterval := os.LookupEnv("EMAIL_RETRY_INTERVAL_MINUTES")
	if !hasInterval {
		return defaultInterval
	}

	minutes, err := strconv.Atoi(intervalStr)
	if err != nil || minutes <= 0 {
		return defaultInterval
	}

	return time.Duration(minutes) * time.Minute
}

// setupRouter configures the Gin router with middleware and routes
func setupRouter(db *gorm.DB, redisClient *redis.Client, emailService *services.EmailService, aiService *services.AIService) *gin.Engine {
	router := gin.Default()

	// CORS middleware
	corsConfig := middlewares.SetupCORS()
	router.Use(cors.New(corsConfig))

	// Application routes
	if err := handlers.SetupRoutes(router, db, redisClient, emailService, aiService); err != nil {
		log.Fatal("Failed to setup routes:", err)
	}

	// Swagger documentation
	setupSwagger(router)

	return router
}

// setupSwagger configures Swagger documentation endpoint
func setupSwagger(router *gin.Engine) {
	swaggerHost, hasHost := os.LookupEnv("SWAGGER_HOST")
	if hasHost {
		docs.SwaggerInfo.Host = swaggerHost
	} else {
		docs.SwaggerInfo.Host = "localhost:8000"
	}

	docs.SwaggerInfo.BasePath = ""
	router.GET("/swagger/*any", ginSwagger.WrapHandler(swaggerfiles.Handler))
}

// startServer creates and starts the HTTP server in a goroutine
func startServer(router *gin.Engine) *http.Server {
	listenAddress := getListenAddress()

	srv := &http.Server{
		Addr:    listenAddress,
		Handler: router,
	}

	go func() {
		log.Printf("Starting server on %s", listenAddress)
		if err := srv.ListenAndServe(); err != nil && err != http.ErrServerClosed {
			log.Fatalf("Server failed to start: %v", err)
		}
	}()

	return srv
}

// getListenAddress returns the server listen address from environment or default
func getListenAddress() string {
	listenAddress, hasAddress := os.LookupEnv("LISTEN_ADDRESS")
	if !hasAddress {
		return ":8000"
	}
	return listenAddress
}

// waitForShutdownSignal blocks until an interrupt or termination signal is received
func waitForShutdownSignal() {
	sigChan := make(chan os.Signal, 1)
	signal.Notify(sigChan, os.Interrupt, syscall.SIGTERM)
	<-sigChan
	log.Println("Shutdown signal received, starting graceful shutdown...")
}

// performGracefulShutdown gracefully shuts down all services
func performGracefulShutdown(srv *http.Server, cancel context.CancelFunc, scheduler *helper.Scheduler, redisClient *redis.Client) {
	// Create shutdown context with timeout
	shutdownCtx, shutdownCancel := context.WithTimeout(context.Background(), 10*time.Second)
	defer shutdownCancel()

	// Shutdown HTTP server
	if err := srv.Shutdown(shutdownCtx); err != nil {
		log.Printf("Server forced to shutdown: %v", err)
	}

	// Stop scheduler
	cancel()
	scheduler.Wait()

	// Close Redis connection
	if redisClient != nil {
		if err := redisClient.Close(); err != nil {
			log.Printf("Error closing Redis connection: %v", err)
		}
	}

	log.Println("Server stopped gracefully")
}<|MERGE_RESOLUTION|>--- conflicted
+++ resolved
@@ -53,7 +53,6 @@
 
 	redisClient := initializeRedis()
 	emailService, aiService := initializeServices(db)
-<<<<<<< HEAD
 
 	// Setup background tasks
 	ctx, cancel := context.WithCancel(context.Background())
@@ -101,55 +100,6 @@
 		return emailService, nil
 	}
 
-=======
-
-	// Setup background tasks
-	ctx, cancel := context.WithCancel(context.Background())
-	defer cancel()
-
-	scheduler := setupScheduler(ctx, db, emailService)
-	scheduler.Start()
-
-	// Setup HTTP server
-	router := setupRouter(db, redisClient, emailService, aiService)
-	srv := startServer(router)
-
-	// Graceful shutdown
-	waitForShutdownSignal()
-	performGracefulShutdown(srv, cancel, scheduler, redisClient)
-}
-
-// initializeFilesDirectory creates the files directory if it doesn't exist
-func initializeFilesDirectory() error {
-	return os.MkdirAll("./files", 0755)
-}
-
-// initializeRedis initializes Redis client with fail-open behavior
-func initializeRedis() *redis.Client {
-	redisClient, err := database.LoadRedis()
-	if err != nil {
-		log.Printf("Warning: Redis initialization failed: %v. Rate limiting will fail open.", err)
-		return nil
-	}
-	log.Println("Redis connected successfully")
-	return redisClient
-}
-
-// initializeServices initializes email and AI services with proper error handling
-func initializeServices(db *gorm.DB) (*services.EmailService, *services.AIService) {
-	emailService, err := services.NewEmailService(db)
-	if err != nil {
-		log.Printf("Warning: Email service initialization failed: %v", err)
-		return nil, nil
-	}
-
-	aiService, err := services.NewAIService(db, emailService)
-	if err != nil {
-		log.Printf("Warning: AI service initialization failed: %v", err)
-		return emailService, nil
-	}
-
->>>>>>> 87f09588
 	return emailService, aiService
 }
 
@@ -161,14 +111,6 @@
 	scheduler.AddTask("token-cleanup", time.Hour, func() error {
 		return helper.CleanupExpiredTokens(db)
 	})
-<<<<<<< HEAD
-=======
-
-	// JWT blacklist cleanup task
-	scheduler.AddTask("jwt-blacklist-cleanup", time.Hour, func() error {
-		return helper.CleanupExpiredRevokedJWTs(db)
-	})
->>>>>>> 87f09588
 
 	// Email retry task (if email service is available)
 	if emailService != nil {
@@ -181,11 +123,6 @@
 	return scheduler
 }
 
-<<<<<<< HEAD
-
-
-=======
->>>>>>> 87f09588
 // getEmailRetryInterval reads the email retry interval from environment or returns default
 func getEmailRetryInterval() time.Duration {
 	defaultInterval := 5 * time.Minute
