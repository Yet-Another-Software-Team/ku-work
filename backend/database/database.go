package database

import (
	"errors"
	"fmt"
	"ku-work/backend/model"
	"net/url"
	"os"

	"gorm.io/driver/postgres"
	"gorm.io/gorm"
)

func LoadDB() (*gorm.DB, error) {
	db_username, db_has_username := os.LookupEnv("DB_USERNAME")
	if !db_has_username {
		return nil, errors.New("no database username specified")
	}
	db_password, db_has_password := os.LookupEnv("DB_PASSWORD")
	if !db_has_password {
		return nil, errors.New("no database password specified")
	}
	db_host, db_has_host := os.LookupEnv("DB_HOST")
	if !db_has_host {
		return nil, errors.New("no database host specified")
	}
	db_port, db_has_port := os.LookupEnv("DB_PORT")
	if !db_has_port {
		return nil, errors.New("no database port specified")
	}
	db_name, db_has_name := os.LookupEnv("DB_NAME")
	if !db_has_name {
		return nil, errors.New("no database name specified")
	}
	connection_info := fmt.Sprintf(
		"user=%s password=%s host=%s port=%s dbname=%s",
		url.PathEscape(db_username),
		url.PathEscape(db_password),
		db_host,
		db_port,
		url.PathEscape(db_name),
	)
	db, err := gorm.Open(postgres.Open(connection_info), &gorm.Config{})
	if err != nil {
		return nil, err
	}

	allModels := []any{
		&model.User{},
		&model.Admin{},
		&model.GoogleOAuthDetails{},
		&model.RefreshToken{},
		&model.Job{},
		&model.Student{},
<<<<<<< HEAD
		&model.Company{},
		&model.File{},
=======
		&model.JobApplication{},
>>>>>>> f9cc7603
	}

	db_err := db.AutoMigrate(allModels...)
	if db_err != nil {
		return nil, err
	}
	return db, nil
}<|MERGE_RESOLUTION|>--- conflicted
+++ resolved
@@ -52,12 +52,9 @@
 		&model.RefreshToken{},
 		&model.Job{},
 		&model.Student{},
-<<<<<<< HEAD
 		&model.Company{},
 		&model.File{},
-=======
 		&model.JobApplication{},
->>>>>>> f9cc7603
 	}
 
 	db_err := db.AutoMigrate(allModels...)
