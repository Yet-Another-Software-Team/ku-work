--- conflicted
+++ resolved
@@ -22,13 +22,8 @@
 # Swagger Configuration
 SWAGGER_HOST=localhost:8000
 
-<<<<<<< HEAD
 # AI Configuration
 APPROVAL_AI=dummy
 
 # Email Configuration
-EMAIL_PROVIDER=dummy
-=======
-# Approve AI
-APPROVAL_AI=dummy
->>>>>>> f83bb2c3
+EMAIL_PROVIDER=dummy